--- conflicted
+++ resolved
@@ -332,13 +332,10 @@
 # NOTIFYMSG NOTOFF	"UPS %s: no longer administratively OFF or asleep"
 # NOTIFYMSG BYPASS	"UPS %s: on bypass (powered, not protecting)"
 # NOTIFYMSG NOTBYPASS	"UPS %s: no longer on bypass"
-<<<<<<< HEAD
 # NOTIFYMSG ECO		"UPS %s: in ECO mode (as defined by vendor)"
 # NOTIFYMSG NOTECO	"UPS %s: no longer in ECO mode (as defined by vendor)"
-=======
 # NOTIFYMSG ALARM	"UPS %s is in an alarm state (has active alarms)"
 # NOTIFYMSG NOTALARM	"UPS %s is no longer in an alarm state (no active alarms)"
->>>>>>> 7429d234
 #
 # A few messages not directly related to UPS events are also available:
 #
@@ -386,13 +383,10 @@
 # NOTIFYFLAG NOTOFF	SYSLOG+WALL
 # NOTIFYFLAG BYPASS	SYSLOG+WALL
 # NOTIFYFLAG NOTBYPASS	SYSLOG+WALL
-<<<<<<< HEAD
 # NOTIFYFLAG ECO	SYSLOG+WALL
 # NOTIFYFLAG NOTECO	SYSLOG+WALL
-=======
 # NOTIFYFLAG ALARM	SYSLOG+WALL
 # NOTIFYFLAG NOTALARM	SYSLOG+WALL
->>>>>>> 7429d234
 #
 # NOTIFYFLAG SUSPEND_STARTING	SYSLOG+WALL
 # NOTIFYFLAG SUSPEND_FINISHED	SYSLOG+WALL
