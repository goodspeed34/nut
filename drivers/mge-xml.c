--- conflicted
+++ resolved
@@ -32,11 +32,8 @@
 #include "netxml-ups.h"
 #include "mge-xml.h"
 
-<<<<<<< HEAD
 #define MGE_XML_VERSION		"MGEXML/0.28"
-=======
-#define MGE_XML_VERSION		"MGEXML/0.27"
->>>>>>> 422fd3d5
+
 #define MGE_XML_INITUPS		"/"
 #define MGE_XML_INITINFO	"/mgeups/product.xml /product.xml /ws/product.xml"
 
