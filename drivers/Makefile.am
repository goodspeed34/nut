# Network UPS Tools: drivers

# Make sure out-of-dir dependencies exist (especially when dev-building parts):
$(top_builddir)/common/libcommon.la \
$(top_builddir)/common/libparseconf.la \
$(top_builddir)/clients/libupsclient.la: dummy
	@cd $(@D) && $(MAKE) $(AM_MAKEFLAGS) $(@F)

# by default, link programs in this directory with libcommon.la
# (libtool version of the static lib, in order to access LTLIBOBJS)
#FIXME: SERLIBS is only useful for LDADD_DRIVERS_SERIAL not for LDADD_COMMON
LDADD_COMMON = $(top_builddir)/common/libcommon.la $(top_builddir)/common/libparseconf.la
LDADD_DRIVERS = libdummy.la $(LDADD_COMMON)
LDADD_DRIVERS_SERIAL = libdummy_serial.la $(LDADD_DRIVERS) $(SERLIBS)

# most targets are drivers, so make this the default
LDADD = $(LDADD_DRIVERS_SERIAL)
# Avoid per-target CFLAGS, because this will prevent re-use of object
# files. In any case, CFLAGS are only -I options, so there is no harm,
# but only add them if we really use the target.
AM_CFLAGS = -I$(top_srcdir)/include
if WITH_USB
  AM_CFLAGS += $(LIBUSB_CFLAGS)
endif
if WITH_NEON
  AM_CFLAGS += $(LIBNEON_CFLAGS)
endif
if WITH_LIBPOWERMAN
  AM_CFLAGS += $(LIBPOWERMAN_CFLAGS)
endif
if WITH_IPMI
  AM_CFLAGS += $(LIBIPMI_CFLAGS)
endif
if WITH_MODBUS
  AM_CFLAGS += $(LIBMODBUS_CFLAGS)
endif

SERIAL_DRIVERLIST = al175 bcmxcp belkin belkinunv bestfcom	\
 bestfortress bestuferrups bestups dummy-ups etapro everups 	\
 gamatronic genericups isbmex liebert liebert-esp2 masterguard metasys	\
 mge-utalk microdowell microsol-apc mge-shut oneac optiups powercom rhino 	\
 safenet nutdrv_siemens-sitop skel solis tripplite tripplitesu upscode2 victronups powerpanel \
 blazer_ser clone clone-outlet ivtscd apcsmart apcsmart-old apcupsd-ups riello_ser
SNMP_DRIVERLIST = snmp-ups
USB_LIBUSB_DRIVERLIST = usbhid-ups bcmxcp_usb tripplite_usb \
 blazer_usb richcomm_usb riello_usb \
 nutdrv_atcl_usb
USB_DRIVERLIST = $(USB_LIBUSB_DRIVERLIST)
SERIAL_USB_DRIVERLIST = \
	nutdrv_qx
NEONXML_DRIVERLIST = netxml-ups
MACOSX_DRIVERLIST = macosx-ups
MODBUS_DRIVERLIST = phoenixcontact_modbus generic_modbus huawei-ups2000
LINUX_I2C_DRIVERLIST = asem pijuice

# distribute all drivers, even ones that are not built by default
EXTRA_PROGRAMS  = $(SERIAL_DRIVERLIST) $(USB_DRIVERLIST) $(SERIAL_USB_DRIVERLIST)
EXTRA_PROGRAMS += $(SNMP_DRIVERLIST) $(NEONXML_DRIVERLIST) $(MACOSX_DRIVERLIST)
EXTRA_PROGRAMS += $(LINUX_I2C_DRIVERLIST)

# construct the list of drivers to build
if SOME_DRIVERS
 driverexec_PROGRAMS = $(DRIVER_BUILD_LIST)
else
 driverexec_PROGRAMS =
if WITH_SERIAL
  driverexec_PROGRAMS += $(SERIAL_DRIVERLIST) $(SERIAL_USB_DRIVERLIST)
else
if WITH_USB
  driverexec_PROGRAMS += $(SERIAL_USB_DRIVERLIST)
endif
endif
if WITH_SNMP
  driverexec_PROGRAMS += $(SNMP_DRIVERLIST)
endif
if WITH_USB
   driverexec_PROGRAMS += $(USB_LIBUSB_DRIVERLIST)
endif
if WITH_NEON
   driverexec_PROGRAMS += $(NEONXML_DRIVERLIST)
endif
if WITH_LIBPOWERMAN
   driverexec_PROGRAMS += powerman-pdu
endif
if WITH_IPMI
   driverexec_PROGRAMS += nut-ipmipsu
endif
if WITH_MACOSX
   driverexec_PROGRAMS += $(MACOSX_DRIVERLIST)
endif
if WITH_LINUX_I2C
   driverexec_PROGRAMS += $(LINUX_I2C_DRIVERLIST)
endif
if WITH_MODBUS
  driverexec_PROGRAMS += $(MODBUS_DRIVERLIST)
endif
else
   driverexec_PROGRAMS += skel
endif

# always build upsdrvctl
sbin_PROGRAMS = upsdrvctl

# ==========================================================================
# Driver build details

# upsdrvctl: the all-singing all-dancing driver control program
upsdrvctl_SOURCES = upsdrvctl.c
upsdrvctl_LDADD = $(LDADD_COMMON)

# serial drivers: all of them use standard LDADD and CFLAGS
al175_SOURCES = al175.c
apcsmart_SOURCES = apcsmart.c apcsmart_tabs.c
apcsmart_old_SOURCES = apcsmart-old.c
bcmxcp_SOURCES = bcmxcp.c bcmxcp_ser.c
bcmxcp_LDADD = $(LDADD) -lm
belkin_SOURCES = belkin.c
belkinunv_SOURCES = belkinunv.c
bestfcom_SOURCES = bestfcom.c
bestfortress_SOURCES = bestfortress.c
bestuferrups_SOURCES = bestuferrups.c
bestups_SOURCES = bestups.c
blazer_ser_SOURCES = blazer.c blazer_ser.c
blazer_ser_LDADD = $(LDADD) -lm
etapro_SOURCES = etapro.c
everups_SOURCES = everups.c
gamatronic_SOURCES = gamatronic.c
genericups_SOURCES = genericups.c
isbmex_SOURCES = isbmex.c
isbmex_LDADD = $(LDADD) -lm
ivtscd_SOURCES = ivtscd.c
liebert_SOURCES = liebert.c
liebert_esp2_SOURCES = liebert-esp2.c
masterguard_SOURCES = masterguard.c
metasys_SOURCES = metasys.c
mge_utalk_SOURCES = mge-utalk.c
microdowell_SOURCES = microdowell.c
microsol_apc_SOURCES = microsol-apc.c microsol-common.c
microsol_apc_LDADD = $(LDADD) -lm
oneac_SOURCES = oneac.c
optiups_SOURCES = optiups.c
powercom_SOURCES = powercom.c
powercom_LDADD = $(LDADD) -lm
powerpanel_SOURCES = powerpanel.c powerp-bin.c powerp-txt.c
powerpanel_LDADD = $(LDADD) -lm
rhino_SOURCES = rhino.c
rhino_LDADD = $(LDADD) -lm
safenet_SOURCES = safenet.c
nutdrv_siemens_sitop_SOURCES = nutdrv_siemens_sitop.c
solis_SOURCES = solis.c
solis_LDADD = $(LDADD) -lm
tripplite_SOURCES = tripplite.c
tripplite_LDADD = $(LDADD) -lm
tripplitesu_SOURCES = tripplitesu.c
upscode2_SOURCES = upscode2.c
upscode2_LDADD = $(LDADD) -lm
victronups_SOURCES = victronups.c
riello_ser_SOURCES = riello.c riello_ser.c
riello_ser_LDADD = $(LDADD) -lm

# non-serial drivers: these use custom LDADD and/or CFLAGS

# dummy
dummy_ups_SOURCES = dummy-ups.c
dummy_ups_CFLAGS = $(AM_CFLAGS) -I$(top_srcdir)/clients
dummy_ups_LDADD = $(LDADD_DRIVERS) $(top_builddir)/clients/libupsclient.la
if WITH_SSL
  dummy_ups_CFLAGS += $(LIBSSL_CFLAGS)
  dummy_ups_LDADD += $(LIBSSL_LIBS)
endif

# Clone drivers
clone_SOURCES = clone.c
clone_outlet_SOURCES = clone-outlet.c

# apcupsd client driver
apcupsd_ups_SOURCES = apcupsd-ups.c
apcupsd_ups_CFLAGS = $(AM_CFLAGS)
apcupsd_ups_LDADD = $(LDADD_DRIVERS)

# sample skeleton driver

skel_SOURCES = skel.c
skel_LDADD = $(LDADD_DRIVERS)

# USB
<<<<<<< HEAD
if WITH_LIBUSB_0_1
LIBUSB_IMPL = libusb0.c
endif
if WITH_LIBUSB_1_0
LIBUSB_IMPL = libusb1.c
endif
=======
LIBUSB_IMPL = libusb.c
>>>>>>> 9f508f23
USBHID_UPS_SUBDRIVERS = apc-hid.c arduino-hid.c belkin-hid.c cps-hid.c explore-hid.c \
 liebert-hid.c mge-hid.c powercom-hid.c tripplite-hid.c idowell-hid.c \
 openups-hid.c powervar-hid.c delta_ups-hid.c
usbhid_ups_SOURCES = usbhid-ups.c libhid.c $(LIBUSB_IMPL) hidparser.c	\
 usb-common.c $(USBHID_UPS_SUBDRIVERS)
usbhid_ups_LDADD = $(LDADD_DRIVERS) $(LIBUSB_LIBS) -lm

tripplite_usb_SOURCES = tripplite_usb.c $(LIBUSB_IMPL) usb-common.c
tripplite_usb_LDADD = $(LDADD_DRIVERS) $(LIBUSB_LIBS) -lm

bcmxcp_usb_SOURCES = bcmxcp_usb.c bcmxcp.c usb-common.c
bcmxcp_usb_LDADD = $(LDADD_DRIVERS) $(LIBUSB_LIBS) -lm

blazer_usb_SOURCES = blazer.c blazer_usb.c $(LIBUSB_IMPL) usb-common.c
blazer_usb_LDADD = $(LDADD_DRIVERS) $(LIBUSB_LIBS) -lm

nutdrv_atcl_usb_SOURCES = nutdrv_atcl_usb.c usb-common.c
nutdrv_atcl_usb_LDADD = $(LDADD_DRIVERS) $(LIBUSB_LIBS)

richcomm_usb_SOURCES = richcomm_usb.c usb-common.c
richcomm_usb_LDADD = $(LDADD_DRIVERS) $(LIBUSB_LIBS)

riello_usb_SOURCES = riello.c riello_usb.c $(LIBUSB_IMPL) usb-common.c
riello_usb_LDADD = $(LDADD_DRIVERS) $(LIBUSB_LIBS) -lm

# HID-over-serial
mge_shut_SOURCES = usbhid-ups.c libshut.c libhid.c hidparser.c mge-hid.c
# per-target CFLAGS are necessary here
mge_shut_CFLAGS = $(AM_CFLAGS) -DSHUT_MODE
mge_shut_LDADD = $(LDADD) -lm

# SNMP
# Please keep the MIB table below sorted roughly alphabetically (incidentally
# by vendor too) to ease maintenance and codebase fork resynchronisations
snmp_ups_SOURCES = snmp-ups.c snmp-ups-helpers.c \
 apc-mib.c apc-pdu-mib.c \
 baytech-mib.c bestpower-mib.c \
 compaq-mib.c cyberpower-mib.c \
 delta_ups-mib.c \
 eaton-pdu-genesis2-mib.c eaton-pdu-marlin-mib.c \
 eaton-pdu-pulizzi-mib.c eaton-pdu-revelation-mib.c \
 eaton-ats16-nmc-mib.c eaton-ats16-nm2-mib.c apc-ats-mib.c eaton-ats30-mib.c \
 emerson-avocent-pdu-mib.c \
 hpe-pdu-mib.c huawei-mib.c \
 ietf-mib.c \
 mge-mib.c \
 netvision-mib.c \
 powerware-mib.c \
 raritan-pdu-mib.c raritan-px2-mib.c \
 xppc-mib.c
snmp_ups_CFLAGS = $(AM_CFLAGS)
snmp_ups_CFLAGS += $(LIBNETSNMP_CFLAGS)
snmp_ups_LDADD = $(LDADD_DRIVERS) $(LIBNETSNMP_LIBS)

# NEON XML/HTTP
netxml_ups_SOURCES = netxml-ups.c mge-xml.c
netxml_ups_LDADD = $(LDADD_DRIVERS) $(LIBNEON_LIBS)

# Powerman
powerman_pdu_SOURCES = powerman-pdu.c
powerman_pdu_LDADD = $(LDADD) $(LIBPOWERMAN_LIBS)

# IPMI PSU
nut_ipmipsu_SOURCES = nut-ipmipsu.c
if WITH_FREEIPMI
  nut_ipmipsu_SOURCES += nut-libfreeipmi.c
endif
# FIXME: Hacky hot-fix for build agents of varying OS generations:
# Different versions of IPMI libs requested 'unsigned int *' or 'int *' args:
nut_ipmipsu_CFLAGS = $(AM_CFLAGS) -Wno-pointer-sign
nut_ipmipsu_LDADD = $(LDADD) $(LIBIPMI_LIBS)

# Mac OS X metadriver
macosx_ups_LDADD = $(LDADD_DRIVERS)
macosx_ups_LDFLAGS = $(LDFLAGS) -framework IOKit -framework CoreFoundation
macosx_ups_SOURCES = macosx-ups.c

# Modbus drivers
phoenixcontact_modbus_SOURCES = phoenixcontact_modbus.c
phoenixcontact_modbus_LDADD = $(LDADD_DRIVERS) $(LIBMODBUS_LIBS)
generic_modbus_SOURCES = generic_modbus.c
generic_modbus_LDADD = $(LDADD_DRIVERS) $(LIBMODBUS_LIBS)

# Huawei UPS2000 driver
# (this is both a Modbus and a serial driver)
huawei_ups2000_SOURCES = huawei-ups2000.c
huawei_ups2000_LDADD = $(LDADD_DRIVERS_SERIAL) $(LIBMODBUS_LIBS)

# Linux I2C drivers
asem_LDADD = $(LDADD_DRIVERS)
asem_SOURCES = asem.c
pijuice_LDADD = $(LDADD_DRIVERS)
pijuice_SOURCES = pijuice.c

# nutdrv_qx USB/Serial
nutdrv_qx_SOURCES = nutdrv_qx.c
nutdrv_qx_LDADD = $(LDADD_DRIVERS) -lm
nutdrv_qx_CFLAGS = $(AM_CFLAGS)
if WITH_SERIAL
nutdrv_qx_CFLAGS += -DQX_SERIAL
nutdrv_qx_LDADD += libdummy_serial.la $(SERLIBS)
endif
if WITH_USB
nutdrv_qx_CFLAGS += -DQX_USB
nutdrv_qx_SOURCES += $(LIBUSB_IMPL) usb-common.c
nutdrv_qx_LDADD += $(LIBUSB_LIBS)
endif
NUTDRV_QX_SUBDRIVERS = nutdrv_qx_bestups.c nutdrv_qx_blazer-common.c	\
 nutdrv_qx_masterguard.c	\
 nutdrv_qx_mecer.c nutdrv_qx_megatec.c nutdrv_qx_megatec-old.c	\
 nutdrv_qx_mustek.c nutdrv_qx_q1.c nutdrv_qx_voltronic.c	\
 nutdrv_qx_voltronic-qs.c nutdrv_qx_voltronic-qs-hex.c nutdrv_qx_zinto.c	\
 nutdrv_qx_hunnox.c
nutdrv_qx_SOURCES += $(NUTDRV_QX_SUBDRIVERS)

# ----------------------------------------------------------------------
# List of header files. The purpose of this list is not dependency
# tracking (which is automatic), but to ensure these files are
# distributed by "make dist".

dist_noinst_HEADERS = apc-mib.h apc-hid.h arduino-hid.h baytech-mib.h bcmxcp.h bcmxcp_ser.h	\
 bcmxcp_io.h belkin.h belkin-hid.h bestpower-mib.h blazer.h cps-hid.h dstate.h	\
 dummy-ups.h explore-hid.h gamatronic.h genericups.h	\
 hidparser.h hidtypes.h ietf-mib.h libhid.h libshut.h nut_libusb.h liebert-hid.h	\
 main.h mge-hid.h mge-mib.h mge-utalk.h		\
 mge-xml.h microdowell.h microsol-apc.h microsol-common.h netvision-mib.h netxml-ups.h nut-ipmi.h oneac.h		\
 powercom.h powerpanel.h powerp-bin.h powerp-txt.h powerware-mib.h raritan-pdu-mib.h	\
 safenet.h serial.h snmp-ups.h solis.h tripplite.h tripplite-hid.h 			\
 upshandler.h usb-common.h usbhid-ups.h powercom-hid.h compaq-mib.h idowell-hid.h \
 apcsmart.h apcsmart_tabs.h apcsmart-old.h apcupsd-ups.h cyberpower-mib.h riello.h openups-hid.h \
 delta_ups-mib.h nutdrv_qx.h nutdrv_qx_bestups.h nutdrv_qx_blazer-common.h	\
 nutdrv_qx_masterguard.h	\
 nutdrv_qx_mecer.h	\
 nutdrv_qx_megatec.h nutdrv_qx_megatec-old.h nutdrv_qx_mustek.h nutdrv_qx_q1.h nutdrv_qx_hunnox.h	\
 nutdrv_qx_voltronic.h nutdrv_qx_voltronic-qs.h nutdrv_qx_voltronic-qs-hex.h nutdrv_qx_zinto.h \
 xppc-mib.h huawei-mib.h eaton-ats16-nmc-mib.h eaton-ats16-nm2-mib.h apc-ats-mib.h raritan-px2-mib.h eaton-ats30-mib.h \
 apc-pdu-mib.h eaton-pdu-genesis2-mib.h eaton-pdu-marlin-mib.h \
 eaton-pdu-pulizzi-mib.h eaton-pdu-revelation-mib.h emerson-avocent-pdu-mib.h \
 hpe-pdu-mib.h powervar-hid.h delta_ups-hid.h generic_modbus.h

# Define a dummy library so that Automake builds rules for the
# corresponding object files.  This library is not actually built,
# as a final product. It was necessary for Automake-technical reasons,
# because per-object CFLAGS can only be specified for libraries, not
# for object files. This library is used during the build process,
# and is not meant to be installed.
EXTRA_LTLIBRARIES = libdummy.la libdummy_serial.la
libdummy_la_SOURCES = main.c dstate.c
libdummy_la_LDFLAGS = -no-undefined -static
libdummy_serial_la_SOURCES = serial.c
libdummy_serial_la_LDFLAGS = -no-undefined -static

dummy:

CLEANFILES = $(EXTRA_LTLIBRARIES) $(EXTRA_PROGRAMS)
MAINTAINERCLEANFILES = Makefile.in .dirstamp

# NOTE: Do not clean ".deps" in SUBDIRS of the main project,
# the root Makefile.am takes care of that!
#clean-local:
#	rm -rf $(builddir)/.deps<|MERGE_RESOLUTION|>--- conflicted
+++ resolved
@@ -184,16 +184,12 @@
 skel_LDADD = $(LDADD_DRIVERS)
 
 # USB
-<<<<<<< HEAD
 if WITH_LIBUSB_0_1
 LIBUSB_IMPL = libusb0.c
 endif
 if WITH_LIBUSB_1_0
 LIBUSB_IMPL = libusb1.c
 endif
-=======
-LIBUSB_IMPL = libusb.c
->>>>>>> 9f508f23
 USBHID_UPS_SUBDRIVERS = apc-hid.c arduino-hid.c belkin-hid.c cps-hid.c explore-hid.c \
  liebert-hid.c mge-hid.c powercom-hid.c tripplite-hid.c idowell-hid.c \
  openups-hid.c powervar-hid.c delta_ups-hid.c
