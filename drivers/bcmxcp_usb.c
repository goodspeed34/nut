#include "main.h"
#include "bcmxcp.h"
#include "bcmxcp_io.h"
#include "common.h"
#include "usb-common.h"
#include "timehead.h"
#include "nut_stdint.h" /* for uint16_t */
#include <ctype.h>
#include <sys/file.h>
#include <sys/types.h>
#include <unistd.h>
/* libusb header file */
#ifdef WITH_LIBUSB_1_0
#include <libusb.h>
#endif
#ifdef WITH_LIBUSB_0_1
#include <usb.h>
#endif

#define SUBDRIVER_NAME    "USB communication subdriver"
#define SUBDRIVER_VERSION "0.23"

/* communication driver description structure */
upsdrv_info_t comm_upsdrv_info = {
	SUBDRIVER_NAME,
	SUBDRIVER_VERSION,
	NULL,
	0,
	{ NULL }
};

#define MAX_TRY 4

/* Powerware */
#define POWERWARE 0x0592

/* Phoenixtec Power Co., Ltd */
#define PHOENIXTEC 0x06da

/* Hewlett Packard */
#define HP_VENDORID 0x03f0

static USBDevice_t curDevice;

#ifdef WITH_LIBUSB_1_0
 /* Simply remap libusb functions/structures from 0.1 to 1.0 */
 /* Structures */
 #define usb_dev_handle libusb_device_handle
 /* defines */
 #define USB_DT_STRING LIBUSB_DT_STRING
 #define USB_ENDPOINT_OUT LIBUSB_ENDPOINT_OUT
 #define USB_REQ_SET_DESCRIPTOR LIBUSB_REQUEST_SET_DESCRIPTOR
 #define USB_CLASS_PER_INTERFACE LIBUSB_CLASS_PER_INTERFACE
 /* Functions */
 #define usb_control_msg libusb_control_transfer
 static inline  int usb_interrupt_read(usb_dev_handle *dev, int ep,
        char *bytes, int size, int timeout)
 {
	int ret = libusb_interrupt_transfer(dev, ep, (unsigned char *) bytes,
			size, &size, timeout);
	/* In case of success, return the operation size, as done with libusb 0.1 */
	return (ret == LIBUSB_SUCCESS)?size:ret;
 }

 #define usb_claim_interface libusb_claim_interface
 #define usb_release_interface libusb_release_interface
 #define usb_reset libusb_reset_device
 #define usb_clear_halt libusb_clear_halt
 #define nut_usb_strerror(a) libusb_strerror(a)
#else
 #define nut_usb_strerror(a) usb_strerror()
#endif /* #ifdef WITH_LIBUSB_1_0 */

/* USB functions */
usb_dev_handle *nutusb_open(const char *port);
int nutusb_close(usb_dev_handle *dev_h, const char *port);
/* unified failure reporting: call these often */
void nutusb_comm_fail(const char *fmt, ...)
	__attribute__ ((__format__ (__printf__, 1, 2)));
void nutusb_comm_good(void);
/* function pointer, set depending on which device is used */
static int (*usb_set_descriptor)(usb_dev_handle *udev, unsigned char type,
	unsigned char index, void *buf, size_t size);

/* usb_set_descriptor() for Powerware devices */
static int usb_set_powerware(usb_dev_handle *udev, unsigned char type, unsigned char index, void *buf, size_t size)
{
	assert (size < INT_MAX);
	return usb_control_msg(udev, USB_ENDPOINT_OUT, USB_REQ_SET_DESCRIPTOR, (type << 8) + index, 0, buf, (int)size, 1000);
}

static void *powerware_ups(USBDevice_t *device) {
	NUT_UNUSED_VARIABLE(device);
	usb_set_descriptor = &usb_set_powerware;
	return NULL;
}

/* usb_set_descriptor() for Phoenixtec devices */
static int usb_set_phoenixtec(usb_dev_handle *udev, unsigned char type, unsigned char index, void *buf, size_t size)
{
	NUT_UNUSED_VARIABLE(index);
	NUT_UNUSED_VARIABLE(type);
	assert (size < INT_MAX);
	return usb_control_msg(udev, 0x42, 0x0d, (0x00 << 8) + 0x0, 0, buf, (int)size, 1000);
}

static void *phoenixtec_ups(USBDevice_t *device) {
	NUT_UNUSED_VARIABLE(device);
	usb_set_descriptor = &usb_set_phoenixtec;
	return NULL;
}

/* USB IDs device table */
static usb_device_id_t pw_usb_device_table[] = {
	/* various models */
	{ USB_DEVICE(POWERWARE, 0x0002), &powerware_ups },

	/* various models */
	{ USB_DEVICE(PHOENIXTEC, 0x0002), &phoenixtec_ups },

	/* T500 */
	{ USB_DEVICE(HP_VENDORID, 0x1f01), &phoenixtec_ups },
	/* T750 */
	{ USB_DEVICE(HP_VENDORID, 0x1f02), &phoenixtec_ups },

	/* Terminating entry */
	{ 0, 0, NULL }
};

/* limit the amount of spew that goes in the syslog when we lose the UPS */
#define USB_ERR_LIMIT 10 /* start limiting after 10 in a row  */
#define USB_ERR_RATE 10  /* then only print every 10th error */
#define XCP_USB_TIMEOUT 5000 /* in msec */

/* global variables */
static usb_dev_handle *upsdev = NULL;
extern int exit_flag;
static unsigned int comm_failures = 0;

/* Functions implementations */
void send_read_command(unsigned char command)
{
	unsigned char buf[4];

	if (upsdev) {
		buf[0] = PW_COMMAND_START_BYTE;
		buf[1] = 0x01;                    /* data length */
		buf[2] = command;                 /* command to send */
		buf[3] = calc_checksum(buf);      /* checksum */
		upsdebug_hex (3, "send_read_command", buf, 4);
		usb_set_descriptor(upsdev, USB_DT_STRING, 4, buf, 4); /* FIXME: Ignore error */
	}
}

void send_write_command(unsigned char *command, size_t command_length)
{
	unsigned char sbuf[128];

	if (upsdev) {
		/* Prepare the send buffer */
		sbuf[0] = PW_COMMAND_START_BYTE;
		sbuf[1] = (unsigned char)(command_length);
		memcpy(sbuf+2, command, command_length);
		command_length += 2;

		/* Add checksum */
		sbuf[command_length] = calc_checksum(sbuf);
		command_length += 1;
		upsdebug_hex (3, "send_write_command", sbuf, command_length);
		usb_set_descriptor(upsdev, USB_DT_STRING, 4, sbuf, command_length);  /* FIXME: Ignore error */
	}
}

#define PW_HEADER_SIZE (PW_HEADER_LENGTH + 1)
#define PW_CMD_BUFSIZE	256
/* get the answer of a command from the ups. And check that the answer is for this command */
ssize_t get_answer(unsigned char *data, unsigned char command)
{
	unsigned char buf[PW_CMD_BUFSIZE], *my_buf = buf;
	ssize_t res;
	int endblock, need_data;
	long elapsed_time; /* milliseconds */
	ssize_t tail;
	size_t bytes_read, end_length, length;
	unsigned char block_number, sequence, seq_num;
	struct timeval start_time, now;

	if (upsdev == NULL)
		return -1;

	need_data = PW_HEADER_SIZE; /* 4 - cmd response header length, 1 for csum */
	end_length = 0;    /* total length of sequence(s), not counting header(s) */
	endblock = 0;      /* signal the last sequence in the block */
	bytes_read = 0;    /* total length of data read, including XCP header */
	res = 0;
	elapsed_time = 0;
	seq_num = 1;       /* current theoric sequence */

	upsdebugx(1, "entering get_answer(%x)", command);

	/* Store current time */
	gettimeofday(&start_time, NULL);
	memset(&buf, 0x0, PW_CMD_BUFSIZE);

	assert (XCP_USB_TIMEOUT < INT_MAX);

	while ( (!endblock) && ((XCP_USB_TIMEOUT - elapsed_time)  > 0) ) {

		/* Get (more) data if needed */
		if (need_data > 0) {
			res = usb_interrupt_read(upsdev,
				0x81,
				(char *) buf + bytes_read,
				128,
				(int)(XCP_USB_TIMEOUT - elapsed_time));

			/* Update time */
			gettimeofday(&now, NULL);
			elapsed_time = (now.tv_sec - start_time.tv_sec)*1000 +
					(now.tv_usec - start_time.tv_usec)/1000;

			/* Check libusb return value */
			if (res < 0)
			{
				/* Clear any possible endpoint stalls */
				usb_clear_halt(upsdev, 0x81);
				/* continue; */ /* FIXME: seems a break would be better! */
				break;
			}

			/* this seems to occur on XSlot USB card */
			if (res == 0)
			{
				/* FIXME: */
				continue;
			}
			/* Else, we got some input bytes */
			bytes_read += (size_t)res;
			need_data -= res;
			upsdebug_hex(1, "get_answer", buf, bytes_read);
		}

		if (need_data > 0) /* We need more data */
			continue;

		/* Now validate XCP frame */
		/* Check header */
		if ( my_buf[0] != PW_COMMAND_START_BYTE ) {
			upsdebugx(2, "get_answer: wrong header 0xab vs %02x", my_buf[0]);
			/* Sometime we read something wrong. bad cables? bad ports? */
			my_buf = memchr(my_buf, PW_COMMAND_START_BYTE, bytes_read);
			if (!my_buf)
				return -1;
		}

		/* Read block number byte */
		block_number = my_buf[1];
		upsdebugx(1, "get_answer: block_number = %x", block_number);

		/* Check data length byte (remove the header length) */
		length = my_buf[2];
		upsdebugx(3, "get_answer: data length = %zu", length);
		if (bytes_read < (length + PW_HEADER_SIZE)) {
			if (need_data < 0) --need_data; /* count zerro byte too */
			need_data += length + 1; /* packet lenght + checksum */
			upsdebugx(2, "get_answer: need to read %d more data", need_data);
			continue;
		}
		/* Check if Length conforms to XCP (121 for normal, 140 for Test mode) */
		/* Use the more generous length for testing */
		if (length > 140) {
			upsdebugx(2, "get_answer: bad length");
			return -1;
		}

		if (bytes_read >= SSIZE_MAX) {
			upsdebugx(2, "get_answer: bad length (incredibly large read)");
			return -1;
		}

		/* Test the Sequence # */
		sequence = my_buf[3];
		if ((sequence & PW_SEQ_MASK) != seq_num) {
			nutusb_comm_fail("get_answer: not the right sequence received %x!!!\n", (sequence & PW_SEQ_MASK));
			return -1;
		}
		else {
			upsdebugx(2, "get_answer: sequence number (%x) is ok", (sequence & PW_SEQ_MASK));
		}

		/* Validate checksum */
		if (!checksum_test(my_buf)) {
			nutusb_comm_fail("get_answer: checksum error! ");
			return -1;
		}
		else {
			upsdebugx(2, "get_answer: checksum is ok");
		}

		/* Check if it's the last sequence */
		if (sequence & PW_LAST_SEQ) {
			/* we're done receiving data */
			upsdebugx(2, "get_answer: all data received");
			endblock = 1;
		}
		else {
			seq_num++;
			upsdebugx(2, "get_answer: next sequence is %d", seq_num);
		}

		/* copy the current valid XCP frame back */
		memcpy(data+end_length, my_buf + 4, length);
		/* increment pointers to process the next sequence */
		end_length += length;

		/* Work around signedness of comparison result, SSIZE_MAX checked above: */
		tail = (ssize_t)bytes_read;
		tail -= (ssize_t)(length + PW_HEADER_SIZE);
		if (tail > 0)
			my_buf = memmove(&buf[0], my_buf + length + PW_HEADER_SIZE, (size_t)tail);
		else if (tail == 0)
			my_buf = &buf[0];
<<<<<<< HEAD
		else /* if (tail < 0) */ {
			upsdebugx(1, "get_answer(): did not expect to get negative tail size: %d", tail);
=======
		else { /* if (tail < 0) */
			upsdebugx(1, "get_answer(): did not expect to get negative tail size: %zd", tail);
>>>>>>> 5ab91d2d
			return -1;
		}

		bytes_read = (size_t)tail;
	}

	upsdebug_hex (5, "get_answer", data, end_length);
	assert (end_length < SSIZE_MAX);
	return (ssize_t)end_length;
}

/* Sends a single command (length=1). and get the answer */
ssize_t command_read_sequence(unsigned char command, unsigned char *data)
{
	ssize_t bytes_read = 0;
	size_t retry = 0;

	while ((bytes_read < 1) && (retry < 5)) {
		send_read_command(command);
		bytes_read = get_answer(data, command);
		retry++;
	}

	if (bytes_read < 1) {
		nutusb_comm_fail("Error executing command");
		dstate_datastale();
		return -1;
	}

	return bytes_read;
}

/* Sends a setup command (length > 1) */
ssize_t command_write_sequence(unsigned char *command, size_t command_length, unsigned char *answer)
{
	ssize_t bytes_read = 0;
	size_t retry = 0;

	while ((bytes_read < 1) && (retry < 5)) {
		send_write_command(command, command_length);
		sleep(PW_SLEEP);
		bytes_read = get_answer(answer, command[0]);
		retry ++;
	}

	if (bytes_read < 1) {
		nutusb_comm_fail("Error executing command");
		dstate_datastale();
		return -1;
	}

	return bytes_read;
}


void upsdrv_comm_good(void)
{
	nutusb_comm_good();
}

void upsdrv_initups(void)
{
	upsdev = nutusb_open("USB");
}

void upsdrv_cleanup(void)
{
	upslogx(LOG_ERR, "CLOSING\n");
	nutusb_close(upsdev, "USB");
}

void upsdrv_reconnect(void)
{
	upsdebugx(4, "==================================================");
	upsdebugx(4, "= device has been disconnected, try to reconnect =");
	upsdebugx(4, "==================================================");

	nutusb_close(upsdev, "USB");
	upsdev = NULL;
	upsdrv_initups();
}

/* USB functions */
static void nutusb_open_error(const char *port)
	__attribute__((noreturn));

static void nutusb_open_error(const char *port)
{
	printf("Unable to find POWERWARE UPS device on USB bus (%s)\n\n", port);

	printf("Things to try:\n\n");
	printf(" - Connect UPS device to USB bus\n\n");
	printf(" - Run this driver as another user (upsdrvctl -u or 'user=...' in ups.conf).\n");
	printf("   See upsdrvctl(8) and ups.conf(5).\n\n");

	fatalx(EXIT_FAILURE, "Fatal error: unusable configuration");
}

/* FIXME: this part of the opening can go into common... */
static usb_dev_handle *open_powerware_usb(void)
{
#ifdef WITH_LIBUSB_1_0
	libusb_device **devlist;
	ssize_t devcount = 0;
	libusb_device_handle *udev;
	struct libusb_device_descriptor dev_desc;
	uint8_t bus;
	int i;

	devcount = libusb_get_device_list(NULL, &devlist);
	if (devcount <= 0)
		fatal_with_errno(EXIT_FAILURE, "No USB device found");

	for (i = 0; i < devcount; i++) {

		libusb_device *device = devlist[i];
		libusb_get_device_descriptor(device, &dev_desc);

		if (dev_desc.bDeviceClass != LIBUSB_CLASS_PER_INTERFACE) {
			continue;
		}

		curDevice.VendorID = dev_desc.idVendor;
		curDevice.ProductID = dev_desc.idProduct;
		bus = libusb_get_bus_number(device);
		curDevice.Bus = (char *)xmalloc(4);
		sprintf(curDevice.Bus, "%03d", bus);

		/* FIXME: we should also retrieve
		 * dev->descriptor.iManufacturer
		 * dev->descriptor.iProduct
		 * dev->descriptor.iSerialNumber
		 * as in libusb.c->libusb_open()
		 * This is part of the things to put in common... */

		if (is_usb_device_supported(pw_usb_device_table, &curDevice) == SUPPORTED) {
			libusb_open(device, &udev);
			return udev;
		}
	}
#else /* not WITH_LIBUSB_1_0 */
	struct usb_bus *busses = usb_get_busses();
	struct usb_bus *bus;

	for (bus = busses; bus; bus = bus->next)
	{
		struct usb_device *dev;

		for (dev = bus->devices; dev; dev = dev->next)
		{
			if (dev->descriptor.bDeviceClass != USB_CLASS_PER_INTERFACE) {
				continue;
			}

			curDevice.VendorID = dev->descriptor.idVendor;
			curDevice.ProductID = dev->descriptor.idProduct;
			curDevice.Bus = strdup(bus->dirname);

			/* FIXME: we should also retrieve
			 * dev->descriptor.iManufacturer
			 * dev->descriptor.iProduct
			 * dev->descriptor.iSerialNumber
			 * as in libusb.c->libusb_open()
			 * This is part of the things to put in common... */

			if (is_usb_device_supported(pw_usb_device_table, &curDevice) == SUPPORTED) {
				return usb_open(dev);
			}
		}
	}
#endif /* WITH_LIBUSB_1_0 */
	return 0;
}

usb_dev_handle *nutusb_open(const char *port)
{
	int            dev_claimed = 0;
	usb_dev_handle *dev_h = NULL;
	int            retry, errout = 0;
	int            ret = 0;

	upsdebugx(1, "entering nutusb_open()");

	/* Initialize Libusb */
#ifdef WITH_LIBUSB_1_0
	if (libusb_init(NULL) < 0) {
		libusb_exit(NULL);
		fatal_with_errno(EXIT_FAILURE, "Failed to init libusb 1.0");
	}
#else /* not WITH_LIBUSB_1_0 */
	usb_init();
	usb_find_busses();
	usb_find_devices();
#endif /* WITH_LIBUSB_1_0 */

	for (retry = 0; retry < MAX_TRY ; retry++)
	{
		dev_h = open_powerware_usb();
		if (!dev_h) {
			upsdebugx(1, "Can't open POWERWARE USB device");
			errout = 1;
		}
		else {
			upsdebugx(1, "device %s opened successfully", curDevice.Bus);
			errout = 0;

			if ((ret = usb_claim_interface(dev_h, 0)) < 0)
			{
				upsdebugx(1, "Can't claim POWERWARE USB interface: %s", nut_usb_strerror(ret));
				errout = 1;
			}
			else {
				dev_claimed = 1;
				errout = 0;
			}
/* FIXME: the above part of the opening can go into common... up to here at least */

			if ((ret = usb_clear_halt(dev_h, 0x81)) < 0)
			{
				upsdebugx(1, "Can't reset POWERWARE USB endpoint: %s", nut_usb_strerror(ret));
				if (dev_claimed)
					usb_release_interface(dev_h, 0);
				usb_reset(dev_h);
				sleep(5);	/* Wait reconnect */
				errout = 1;
			}
			else
				errout = 0;
		}

		/* Test if we succeeded */
		if ( (dev_h != NULL) && dev_claimed && (errout == 0) )
			break;
		else {
			/* Clear errors, and try again */
			errout = 0;
		}
	}

	if (!dev_h && !dev_claimed && retry == MAX_TRY)
		errout = 1;
	else
		return dev_h;

	if (dev_h && dev_claimed)
		usb_release_interface(dev_h, 0);

	nutusb_close(dev_h, port);

	if (errout == 1)
		nutusb_open_error(port);

	return NULL;
}

/* FIXME: this part can go into common... */
int nutusb_close(usb_dev_handle *dev_h, const char *port)
{
	int ret = 0;
	NUT_UNUSED_VARIABLE(port);

	if (dev_h)
	{
		usb_release_interface(dev_h, 0);
#ifdef WITH_LIBUSB_1_0
		libusb_close(dev_h);
		libusb_exit(NULL);
#else
		ret = usb_close(dev_h);
#endif
	}

	return ret;
}

void nutusb_comm_fail(const char *fmt, ...)
{
	int ret;
	char why[SMALLBUF];
	va_list ap;

	/* this means we're probably here because select was interrupted */
	if (exit_flag != 0)
		return; /* ignored, since we're about to exit anyway */

	comm_failures++;

	if ((comm_failures == USB_ERR_LIMIT) ||
		((comm_failures % USB_ERR_RATE) == 0))
	{
		upslogx(LOG_WARNING, "Warning: excessive comm failures, "
			"limiting error reporting");
	}

	/* once it's past the limit, only log once every USB_ERR_LIMIT calls */
	if ((comm_failures > USB_ERR_LIMIT) &&
		((comm_failures % USB_ERR_LIMIT) != 0)) {
		/* Try reconnection */
		upsdebugx(1, "Got to reconnect!\n");
		upsdrv_reconnect();
		return;
	}

	/* generic message if the caller hasn't elaborated */
	if (!fmt)
	{
		upslogx(LOG_WARNING, "Communications with UPS lost - check cabling");
		return;
	}

	va_start(ap, fmt);
	ret = vsnprintf(why, sizeof(why), fmt, ap);
	va_end(ap);

	if ((ret < 1) || (ret >= (int) sizeof(why)))
		upslogx(LOG_WARNING, "usb_comm_fail: vsnprintf needed "
			"more than %d bytes", (int)sizeof(why));

	upslogx(LOG_WARNING, "Communications with UPS lost: %s", why);
}

void nutusb_comm_good(void)
{
	if (comm_failures == 0)
		return;

	upslogx(LOG_NOTICE, "Communications with UPS re-established");
	comm_failures = 0;
}<|MERGE_RESOLUTION|>--- conflicted
+++ resolved
@@ -320,13 +320,8 @@
 			my_buf = memmove(&buf[0], my_buf + length + PW_HEADER_SIZE, (size_t)tail);
 		else if (tail == 0)
 			my_buf = &buf[0];
-<<<<<<< HEAD
-		else /* if (tail < 0) */ {
-			upsdebugx(1, "get_answer(): did not expect to get negative tail size: %d", tail);
-=======
 		else { /* if (tail < 0) */
 			upsdebugx(1, "get_answer(): did not expect to get negative tail size: %zd", tail);
->>>>>>> 5ab91d2d
 			return -1;
 		}
 
