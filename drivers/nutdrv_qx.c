/* nutdrv_qx.c - Driver for USB and serial UPS units with Q* protocols
 *
 * Copyright (C)
 *   2013 Daniele Pezzini <hyouko@gmail.com>
 *   2016 Eaton
 * Based on:
 *  usbhid-ups.c - Copyright (C)
 *    2003-2012 Arnaud Quette <arnaud.quette@gmail.com>
 *    2005      John Stamp <kinsayder@hotmail.com>
 *    2005-2006 Peter Selinger <selinger@users.sourceforge.net>
 *    2007-2009 Arjen de Korte <adkorte-guest@alioth.debian.org>
 *  blazer.c - Copyright (C)
 *    2008-2009 Arjen de Korte <adkorte-guest@alioth.debian.org>
 *    2012      Arnaud Quette <ArnaudQuette@Eaton.com>
 *  blazer_ser.c - Copyright (C)
 *    2008      Arjen de Korte <adkorte-guest@alioth.debian.org>
 *  blazer_usb.c - Copyright (C)
 *    2003-2009 Arjen de Korte <adkorte-guest@alioth.debian.org>
 *    2011-2012 Arnaud Quette <arnaud.quette@free.fr>
 *  Masterguard additions
 *    2020-2021 Edgar Fuß, Mathematisches Institut der Universität Bonn <ef@math.uni-bonn.de>
 *
 * This program is free software; you can redistribute it and/or modify
 * it under the terms of the GNU General Public License as published by
 * the Free Software Foundation; either version 2 of the License, or
 * (at your option) any later version.
 *
 * This program is distributed in the hope that it will be useful,
 * but WITHOUT ANY WARRANTY; without even the implied warranty of
 * MERCHANTABILITY or FITNESS FOR A PARTICULAR PURPOSE.  See the
 * GNU General Public License for more details.
 *
 * You should have received a copy of the GNU General Public License
 * along with this program; if not, write to the Free Software
 * Foundation, Inc., 59 Temple Place, Suite 330, Boston, MA 02111-1307 USA
 *
 */

#define DRIVER_VERSION	"0.31"

#include "config.h"
#include "main.h"
#include "attribute.h"
#include "nut_float.h"
#include "nut_stdint.h"

/* note: QX_USB/QX_SERIAL set through Makefile */
#ifdef QX_USB
	#include "nut_libusb.h" /* also includes "usb-common.h" */

	#ifdef QX_SERIAL
		#define DRIVER_NAME	"Generic Q* USB/Serial driver"
	#else
		#define	DRIVER_NAME	"Generic Q* USB driver"
	#endif	/* QX_SERIAL */
#else
	#define DRIVER_NAME	"Generic Q* Serial driver"
#endif	/* QX_USB */

#ifdef QX_SERIAL
	#include "serial.h"
	#define SER_WAIT_SEC	1	/* 3 seconds for Best UPS */
#endif	/* QX_SERIAL */

#include "nutdrv_qx.h"

/* == Subdrivers == */
/* Include all known subdrivers */
#include "nutdrv_qx_bestups.h"
#include "nutdrv_qx_hunnox.h"
#include "nutdrv_qx_mecer.h"
#include "nutdrv_qx_megatec.h"
#include "nutdrv_qx_megatec-old.h"
#include "nutdrv_qx_mustek.h"
#include "nutdrv_qx_q1.h"
#include "nutdrv_qx_voltronic.h"
#include "nutdrv_qx_voltronic-qs.h"
#include "nutdrv_qx_voltronic-qs-hex.h"
#include "nutdrv_qx_zinto.h"
#include "nutdrv_qx_masterguard.h"
#include "nutdrv_qx_ablerex.h"

/* Reference list of available subdrivers */
static subdriver_t	*subdriver_list[] = {
	&voltronic_subdriver,
	&voltronic_qs_subdriver,
	&voltronic_qs_hex_subdriver,
	&mustek_subdriver,
	&megatec_old_subdriver,
	&bestups_subdriver,
	&mecer_subdriver,
	&megatec_subdriver,
	&zinto_subdriver,
	&masterguard_subdriver,
	&hunnox_subdriver,
	&ablerex_subdriver,
	/* Fallback Q1 subdriver */
	&q1_subdriver,
	NULL
};


/* == Driver description structure == */
upsdrv_info_t	upsdrv_info = {
	DRIVER_NAME,
	DRIVER_VERSION,
	"Daniele Pezzini <hyouko@gmail.com>" \
	"Arnaud Quette <arnaud.quette@gmail.com>" \
	"John Stamp <kinsayder@hotmail.com>" \
	"Peter Selinger <selinger@users.sourceforge.net>" \
	"Arjen de Korte <adkorte-guest@alioth.debian.org>" \
	"Edgar Fuß <ef@math.uni-bonn.de>",
	DRV_BETA,
#ifdef QX_USB
	{ &comm_upsdrv_info, NULL }
#else
	{ NULL }
#endif	/* QX_USB */
};

/* == Data walk modes == */
typedef enum {
	QX_WALKMODE_INIT = 0,
	QX_WALKMODE_QUICK_UPDATE,
	QX_WALKMODE_FULL_UPDATE
} walkmode_t;


/* == Global vars == */
/* Pointer to the active subdriver object (changed in subdriver_matcher() function) */
static subdriver_t	*subdriver = NULL;

static long	pollfreq = DEFAULT_POLLFREQ;
static unsigned int	ups_status = 0;
static bool_t	data_has_changed = FALSE;	/* for SEMI_STATIC data polling */

static time_t	lastpoll;	/* Timestamp the last polling */

#if defined(QX_USB) && !defined(TESTING)
static int	hunnox_step = 0;
#endif	/* QX_USB && !TESTING */

#if defined(QX_USB) && defined(QX_SERIAL)
static int	is_usb = 0;	/* Whether the device is connected through USB (1) or serial (0) */
#endif	/* QX_USB && QX_SERIAL */

static struct {
	char	command[SMALLBUF];	/* Command sent to the UPS to get answer/to execute an instant command */
	char	answer[SMALLBUF];	/* Answer from the UPS, filled at runtime */
} previous_item = { "", "" };	/* Hold the values of the item processed just before the actual one */


/* == Support functions == */
static int	subdriver_matcher(void);
static ssize_t	qx_command(const char *cmd, char *buf, size_t buflen);
static int	qx_process_answer(item_t *item, const size_t len); /* returns just 0 or -1 */
static bool_t	qx_ups_walk(walkmode_t mode);
static void	ups_status_set(void);
static void	ups_alarm_set(void);
static void	qx_set_var(item_t *item);


/* == Struct & data for status processing == */
typedef struct {
	const char	*status_str;			/* UPS status string */
	const unsigned int	status_mask;	/* UPS status mask */
} status_lkp_t;

static status_lkp_t	status_info[] = {
	/* Map status strings to bit masks */
	{ "OL", STATUS(OL) },
	{ "LB", STATUS(LB) },
	{ "RB", STATUS(RB) },
	{ "CHRG", STATUS(CHRG) },
	{ "DISCHRG", STATUS(DISCHRG) },
	{ "BYPASS", STATUS(BYPASS) },
	{ "CAL", STATUS(CAL) },
	{ "OFF", STATUS(OFF) },
	{ "OVER", STATUS(OVER) },
	{ "TRIM", STATUS(TRIM) },
	{ "BOOST", STATUS(BOOST) },
	{ "FSD", STATUS(FSD) },
	{ NULL, 0 },
};


/* == battery.{charge,runtime} guesstimation == */
/* Support functions */
static int	qx_battery(void);
static int	qx_load(void);
static void	qx_initbattery(void);

/* Battery data */
static struct {
	double	packs;	/* Battery voltage multiplier */
	struct {
		double	act;	/* Actual runtime on battery */
		double	nom;	/* Nominal runtime on battery (full load) */
		double	est;	/* Estimated runtime remaining (full load) */
		double	exp;	/* Load exponent */
	} runt;
	struct {
		double	act;	/* Actual battery voltage */
		double	high;	/* Battery float voltage */
		double	nom;	/* Nominal battery voltage */
		double	low;	/* Battery low voltage */
	} volt;
	struct {
		double	act;	/* Actual battery charge */
		long	time;	/* Recharge time from empty to full */
	} chrg;
} batt = { 1, { -1, -1, 0, 0 }, { -1, -1, -1, -1 }, { -1, 43200 } };

/* Load data */
static struct {
	double	act;	/* Actual load (reported by the UPS) */
	double	low;	/* Idle load */
	double	eff;	/* Effective load */
} load = { 0, 0.1, 1 };

static time_t	battery_lastpoll = 0;

/* Fill batt.volt.act and guesstimate the battery charge
 * if it isn't already available. */
static int	qx_battery(void)
{
	const char	*val = dstate_getinfo("battery.voltage");

	if (!val) {
		upsdebugx(2, "%s: unable to get battery.voltage", __func__);
		return -1;
	}

	batt.volt.act = batt.packs * strtod(val, NULL);

	if (d_equal(batt.chrg.act, -1) && batt.volt.low > 0 && batt.volt.high > batt.volt.low) {

		batt.chrg.act = 100 * (batt.volt.act - batt.volt.low) / (batt.volt.high - batt.volt.low);

		if (batt.chrg.act < 0) {
			batt.chrg.act = 0;
		}

		if (batt.chrg.act > 100) {
			batt.chrg.act = 100;
		}

		dstate_setinfo("battery.charge", "%.0f", batt.chrg.act);

	}

	return 0;
}

/* Load for battery.{charge,runtime} from runtimecal */
static int	qx_load(void)
{
	const char	*val = dstate_getinfo("ups.load");

	if (!val) {
		upsdebugx(2, "%s: unable to get ups.load", __func__);
		return -1;
	}

	load.act = strtod(val, NULL);

	load.eff = pow(load.act / 100, batt.runt.exp);

	if (load.eff < load.low) {
		load.eff = load.low;
	}

	return 0;
}

/* Guesstimation: init */
static void	qx_initbattery(void)
{
	if (!dstate_getinfo("battery.charge") || !dstate_getinfo("battery.runtime")) {

		const char	*val;

		val = dstate_getinfo("battery.voltage.high");
		if (val) {
			batt.volt.high = strtod(val, NULL);
		}

		val = dstate_getinfo("battery.voltage.low");
		if (val) {
			batt.volt.low = strtod(val, NULL);
		}

		val = dstate_getinfo("battery.voltage.nominal");
		if (val) {
			batt.volt.nom = strtod(val, NULL);
		}

		/* If no values are available for both battery.voltage.{low,high}
		 * either from the UPS or provided by the user in ups.conf,
		 * try to guesstimate them, but announce it! */
		if ( (!d_equal(batt.volt.nom, -1)) && (d_equal(batt.volt.low, -1) || d_equal(batt.volt.high, -1))) {

			upslogx(LOG_INFO, "No values for battery high/low voltages");

			/* Basic formula, which should cover most cases */
			batt.volt.low = 104 * batt.volt.nom / 120;
			batt.volt.high = 130 * batt.volt.nom / 120;

			/* Publish these data too */
			dstate_setinfo("battery.voltage.low", "%.2f", batt.volt.low);
			dstate_setinfo("battery.voltage.high", "%.2f", batt.volt.high);

			upslogx(LOG_INFO, "Using 'guesstimation' (low: %f, high: %f)!",
				batt.volt.low, batt.volt.high);

		}

		val = dstate_getinfo("battery.packs");
		if (val && (strspn(val, "0123456789 .") == strlen(val))) {
			batt.packs = strtod(val, NULL);
		} else {

			/* qx_battery -> batt.volt.act */
			if (!qx_battery() && (!d_equal(batt.volt.nom, -1))) {

				const double	packs[] = { 120, 100, 80, 60, 48, 36, 30, 24, 18, 12, 8, 6, 4, 3, 2, 1, 0.5, -1 };
				int		i;

				/* The battery voltage will quickly return to
				 * at least the nominal value after discharging them.
				 * For overlapping battery.voltage.low/high ranges
				 * therefore choose the one with the highest multiplier. */
				for (i = 0; packs[i] > 0; i++) {

					if (packs[i] * batt.volt.act > 1.2 * batt.volt.nom) {
						continue;
					}

					if (packs[i] * batt.volt.act < 0.8 * batt.volt.nom) {
						upslogx(LOG_INFO,
							"Can't autodetect number of battery packs [%.0f/%.2f]",
							batt.volt.nom, batt.volt.act);
						break;
					}

					batt.packs = packs[i];
					break;

				}

			} else {
				upslogx(LOG_INFO,
					"Can't autodetect number of battery packs [%.0f/%.2f]",
					batt.volt.nom, batt.volt.act);
			}

		}

		/* Update batt.{chrg,volt}.act */
		qx_battery();

		val = getval("runtimecal");
		if (val) {

			double	rh, lh, rl, ll;

			time(&battery_lastpoll);

			if (sscanf(val, "%lf,%lf,%lf,%lf", &rh, &lh, &rl, &ll) < 4) {
				fatalx(EXIT_FAILURE, "Insufficient parameters for runtimecal");
			}

			if ((rl < rh) || (rh <= 0)) {
				fatalx(EXIT_FAILURE, "Parameter out of range (runtime)");
			}

			if ((lh > 100) || (ll > lh) || (ll <= 0)) {
				fatalx(EXIT_FAILURE, "Parameter out of range (load)");
			}

			batt.runt.exp = log(rl / rh) / log(lh / ll);
			upsdebugx(2, "%s: battery runtime exponent: %.3f",
				__func__, batt.runt.exp);

			batt.runt.nom = rh * pow(lh / 100, batt.runt.exp);
			upsdebugx(2, "%s: battery runtime nominal: %.1f",
				__func__, batt.runt.nom);

		} else {

			upslogx(LOG_INFO, "Battery runtime will not be calculated "
				"(runtimecal not set)");
			return;

		}

		val = dstate_getinfo("battery.charge");
		if (!val && (!d_equal(batt.volt.nom, -1))) {
			batt.volt.low = batt.volt.nom;
			batt.volt.high = 1.15 * batt.volt.nom;

			if (qx_battery())
				fatalx(EXIT_FAILURE, "Initial battery charge undetermined");

			val = dstate_getinfo("battery.charge");
		}

		if (val) {
			batt.runt.est = batt.runt.nom * strtod(val, NULL) / 100;
			upsdebugx(2, "%s: battery runtime estimate: %.1f",
				__func__, batt.runt.est);
		} else {
			fatalx(EXIT_FAILURE, "Initial battery charge undetermined");
		}

		val = getval("chargetime");
		if (val) {
			batt.chrg.time = strtol(val, NULL, 10);

			if (batt.chrg.time <= 0) {
				fatalx(EXIT_FAILURE, "Charge time out of range [1..s]");
			}

			upsdebugx(2, "%s: battery charge time: %ld",
				__func__, batt.chrg.time);
		} else {
			upslogx(LOG_INFO,
				"No charge time specified, "
				"using built in default [%ld seconds]",
				batt.chrg.time);
		}

		val = getval("idleload");
		if (val) {
			load.low = strtod(val, NULL) / 100;

			if ((load.low <= 0) || (load.low > 1)) {
				fatalx(EXIT_FAILURE, "Idle load out of range [0..100]");
			}

			upsdebugx(2,
				"%s: minimum load used (idle): %.3f",
				__func__, load.low);
		} else {
			upslogx(LOG_INFO,
				"No idle load specified, using built in default [%.1f %%]",
				100 * load.low);
		}
	}
}


/* == USB communication subdrivers == */
#if defined(QX_USB) && !defined(TESTING)
static usb_communication_subdriver_t	*usb = &usb_subdriver;
static usb_dev_handle			*udev = NULL;
static USBDevice_t			usbdevice;
static USBDeviceMatcher_t		*reopen_matcher = NULL;
static USBDeviceMatcher_t		*regex_matcher = NULL;
static int				langid_fix = -1;

static int	(*subdriver_command)(const char *cmd, char *buf, size_t buflen) = NULL;

/* Cypress communication subdriver */
static int	cypress_command(const char *cmd, char *buf, size_t buflen)
{
	char	tmp[SMALLBUF];
	int	ret = 0;
	size_t	i;

	if (buflen > INT_MAX) {
		upsdebugx(3, "%s: requested to read too much (%zu), "
			"reducing buflen to (INT_MAX-1)",
			__func__, buflen);
		buflen = (INT_MAX - 1);
	}

	/* Send command */
	memset(tmp, 0, sizeof(tmp));
	snprintf(tmp, sizeof(tmp), "%s", cmd);

	for (i = 0; i < strlen(tmp); i += (size_t)ret) {

		/* Write data in 8-byte chunks */
		/* ret = usb->set_report(udev, 0, (unsigned char *)&tmp[i], 8); */
		ret = usb_control_msg(udev,
			USB_ENDPOINT_OUT + USB_TYPE_CLASS + USB_RECIP_INTERFACE,
			0x09, 0x200, 0,
			(usb_ctrl_charbuf)&tmp[i], 8, 5000);

		if (ret <= 0) {
			upsdebugx(3, "send: %s (%d)",
				ret ? nut_usb_strerror(ret) : "timeout",
				ret);
			return ret;
		}

	}

	upsdebugx(3, "send: %.*s", (int)strcspn(tmp, "\r"), tmp);

	/* Read reply */
	memset(buf, 0, buflen);

	for (i = 0; (i <= buflen-8) && (memchr(buf, '\r', buflen) == NULL); i += (size_t)ret) {

		/* Read data in 8-byte chunks */
		/* ret = usb->get_interrupt(udev, (unsigned char *)&buf[i], 8, 1000); */
		ret = usb_interrupt_read(udev,
			0x81,
			(usb_ctrl_charbuf)&buf[i], 8, 1000);

		/* Any errors here mean that we are unable to read a reply
		 * (which will happen after successfully writing a command
		 * to the UPS) */
		if (ret <= 0) {
			upsdebugx(3, "read: %s (%d)",
				ret ? nut_usb_strerror(ret) : "timeout",
				ret);
			return ret;
		}

		snprintf(tmp, sizeof(tmp), "read [% 3d]", (int)i);
		upsdebug_hex(5, tmp, &buf[i], (size_t)ret);

	}

	upsdebugx(3, "read: %.*s", (int)strcspn(buf, "\r"), buf);

	if (i > INT_MAX) {
		upsdebugx(3, "%s: read too much (%zu)", __func__, i);
		return -1;
	}
	return (int)i;
}

/* SGS communication subdriver */
static int	sgs_command(const char *cmd, char *buf, size_t buflen)
{
	char	tmp[SMALLBUF];
	int	ret = 0;
	size_t  cmdlen, i;

	if (buflen > INT_MAX) {
		upsdebugx(3, "%s: requested to read too much (%zu), "
			"reducing buflen to (INT_MAX-1)",
			__func__, buflen);
		buflen = (INT_MAX - 1);
	}

	/* Send command */
	cmdlen = strlen(cmd);

	for (i = 0; i < cmdlen; i += (size_t)ret) {

		memset(tmp, 0, sizeof(tmp));

		/* i and cmdlen are size_t nominally, but diff is not large */
		ret = (int)((cmdlen - i) < 7 ? (cmdlen - i) : 7);

		/* ret is between 0 and 7 */
		tmp[0] = (char)ret;
		memcpy(&tmp[1], &cmd[i], (unsigned char)ret);

		/* Write data in 8-byte chunks */
		ret = usb_control_msg(udev,
			USB_ENDPOINT_OUT | USB_TYPE_CLASS | USB_RECIP_INTERFACE,
			0x09, 0x200, 0,
			(usb_ctrl_charbuf)tmp, 8, 5000);

		if (ret <= 0) {
			upsdebugx(3, "send: %s (%d)",
				ret ? nut_usb_strerror(ret) : "timeout",
				ret);
			return ret;
		}

		ret--;

	}

	upsdebugx(3, "send: %.*s", (int)strcspn(cmd, "\r"), cmd);

	/* Read reply */
	memset(buf, 0, buflen);

	for (i = 0; i <= buflen - 8; i += (size_t)ret) {

		memset(tmp, 0, sizeof(tmp));

		/* Read data in 8-byte chunks */
		ret = usb_interrupt_read(udev,
			0x81,
			(usb_ctrl_charbuf)tmp, 8, 1000);

		/* No error!!! */
		/* if (ret == -110) */
		if (ret == ERROR_TIMEOUT)
			break;

		/* Any errors here mean that we are unable to read a reply
		 * (which will happen after successfully writing a command
		 * to the UPS) */
		if (ret <= 0) {
			upsdebugx(3, "read: %s (%d)",
				ret ? nut_usb_strerror(ret) : "timeout",
				ret);
			return ret;
		}

		/* Every call to read returns 8 bytes
		 * -> actually returned bytes: */
		ret = tmp[0] <= 7 ? tmp[0] : 7;

		if (ret > 0)
			memcpy(&buf[i], &tmp[1], (unsigned char)ret);

		snprintf(tmp, sizeof(tmp), "read [% 3d]", (int)i);
		upsdebug_hex(5, tmp, &buf[i], (size_t)ret);

	}

	/* If the reply lacks the expected terminating CR, add it (if there's enough space) */
	if (i && memchr(buf, '\r', i) == NULL) {
		upsdebugx(4, "%s: the reply lacks the expected terminating CR.", __func__);
		if (i < buflen - 1) {
			upsdebugx(4, "%s: adding missing terminating CR.", __func__);
			buf[i++] = '\r';
			buf[i] = 0;
		}
	}

	upsdebugx(3, "read: %.*s", (int)strcspn(buf, "\r"), buf);

	if (i > INT_MAX) {
		upsdebugx(3, "%s: read too much (%zu)", __func__, i);
		return -1;
	}
	return (int)i;
}

/* Phoenix communication subdriver */
static int	phoenix_command(const char *cmd, char *buf, size_t buflen)
{
	char	tmp[SMALLBUF];
	int	ret;
	size_t	i;

	if (buflen > INT_MAX) {
		upsdebugx(3, "%s: requested to read too much (%zu), "
			"reducing buflen to (INT_MAX-1)",
			__func__, buflen);
		buflen = (INT_MAX - 1);
	}

	for (i = 0; i < 8; i++) {

		/* Read data in 8-byte chunks */
		/* ret = usb->get_interrupt(udev, (unsigned char *)tmp, 8, 1000); */
		ret = usb_interrupt_read(udev,
			0x81,
			(usb_ctrl_charbuf)tmp, 8, 1000);

		/* This USB to serial implementation is crappy.
		 * In order to read correct replies we need to flush the
		 * output buffers of the converter until we get no more
		 * data (e.g. it times out). */
		switch (ret)
		{
		case ERROR_PIPE:	/* Broken pipe */
			usb_clear_halt(udev, 0x81);
			break;

		case ERROR_TIMEOUT:	/* Connection timed out */
			break;
		}

		if (ret < 0) {
			upsdebugx(3, "flush: %s (%d)",
				nut_usb_strerror(ret), ret);
			break;
		}

		upsdebug_hex(4, "dump", tmp, (size_t)ret);

	}

	/* Send command */
	memset(tmp, 0, sizeof(tmp));
	snprintf(tmp, sizeof(tmp), "%s", cmd);

	for (i = 0; i < strlen(tmp); i += (size_t)ret) {

		/* Write data in 8-byte chunks */
		/* ret = usb->set_report(udev, 0, (unsigned char *)&tmp[i], 8); */
		ret = usb_control_msg(udev,
			USB_ENDPOINT_OUT + USB_TYPE_CLASS + USB_RECIP_INTERFACE,
			0x09, 0x200, 0, (usb_ctrl_charbuf)&tmp[i], 8, 1000);

		if (ret <= 0) {
			upsdebugx(3, "send: %s (%d)",
				ret ? nut_usb_strerror(ret) : "timeout", ret);
			return ret;
		}

	}

	upsdebugx(3, "send: %.*s", (int)strcspn(tmp, "\r"), tmp);

	/* Read reply */
	memset(buf, 0, buflen);

	for (i = 0; (i <= buflen-8) && (memchr(buf, '\r', buflen) == NULL); i += (size_t)ret) {

		/* Read data in 8-byte chunks */
		/* ret = usb->get_interrupt(udev, (unsigned char *)&buf[i], 8, 1000); */
		ret = usb_interrupt_read(udev,
			0x81,
			(usb_ctrl_charbuf)&buf[i], 8, 1000);

		/* Any errors here mean that we are unable to read a reply
		 * (which will happen after successfully writing a command
		 * to the UPS) */
		if (ret <= 0) {
			upsdebugx(3, "read: %s (%d)",
				ret ? nut_usb_strerror(ret) : "timeout", ret);
			return ret;
		}

		snprintf(tmp, sizeof(tmp), "read [% 3d]", (int)i);
		upsdebug_hex(5, tmp, &buf[i], (size_t)ret);

	}

	upsdebugx(3, "read: %.*s", (int)strcspn(buf, "\r"), buf);

	if (i > INT_MAX) {
		upsdebugx(3, "%s: read too much (%zu)", __func__, i);
		return -1;
	}
	return (int)i;
}

/* Ippon communication subdriver */
static int	ippon_command(const char *cmd, char *buf, size_t buflen)
{
	char	tmp[64];
	int	ret;
	size_t	i, len;

	if (buflen > INT_MAX) {
		upsdebugx(3, "%s: requested to read too much (%zu), "
			"reducing buflen to (INT_MAX-1)",
			__func__, buflen);
		buflen = (INT_MAX - 1);
	}

	/* Send command */
	snprintf(tmp, sizeof(tmp), "%s", cmd);

	for (i = 0; i < strlen(tmp); i += (size_t)ret) {

		/* Write data in 8-byte chunks */
		ret = usb_control_msg(udev,
			USB_ENDPOINT_OUT + USB_TYPE_CLASS + USB_RECIP_INTERFACE,
			0x09, 0x2, 0, (usb_ctrl_charbuf)&tmp[i], 8, 1000);

		if (ret <= 0) {
			upsdebugx(3, "send: %s (%d)",
				(ret != ERROR_TIMEOUT) ? nut_usb_strerror(ret) : "Connection timed out",
				ret);
			return ret;
		}

	}

	upsdebugx(3, "send: %.*s", (int)strcspn(tmp, "\r"), tmp);

	/* Read all 64 bytes of the reply in one large chunk */
	ret = usb_interrupt_read(udev,
		0x81,
		(usb_ctrl_charbuf)tmp, sizeof(tmp), 1000);

	/* Any errors here mean that we are unable to read a reply
	 * (which will happen after successfully writing a command
	 * to the UPS) */
	if (ret <= 0) {
		upsdebugx(3, "read: %s (%d)",
			(ret != ERROR_TIMEOUT) ? nut_usb_strerror(ret) : "Connection timed out",
			ret);
		return ret;
	}

	/* As Ippon will always return 64 bytes in response,
	 * we have to calculate and return length of actual
	 * response data here.
	 * Empty response will look like 0x00 0x0D, otherwise
	 * it will be data string terminated by 0x0D. */

	for (i = 0, len = 0; i < (size_t)ret; i++) {

		if (tmp[i] != '\r')
			continue;

		len = ++i;
		break;

	}

	/* Just in case there wasn't any '\r', fallback to string length, if any */
	if (!len)
		len = strlen(tmp);

	upsdebug_hex(5, "read", tmp, (size_t)len);
	upsdebugx(3, "read: %.*s", (int)strcspn(tmp, "\r"), tmp);

	len = len < buflen ? len : buflen - 1;

	memset(buf, 0, buflen);
	memcpy(buf, tmp, len);

	/* If the reply lacks the expected terminating CR, add it (if there's enough space) */
	if (len && memchr(buf, '\r', len) == NULL) {
		upsdebugx(4, "%s: the reply lacks the expected terminating CR.", __func__);
		if (len < buflen - 1) {
			upsdebugx(4, "%s: adding missing terminating CR.", __func__);
			buf[len++] = '\r';
			buf[len] = 0;
		}
	}

	if (len > INT_MAX) {
		upsdebugx(3, "%s: read too much (%zu)", __func__, len);
		return -1;
	}
	return (int)len;
}

static int 	hunnox_protocol(int asking_for)
{
	char	buf[1030];

	int langid_fix_local = 0x0409;

	if (langid_fix != -1) {
		langid_fix_local = langid_fix;
	}

	switch (hunnox_step) {
		case 0:
			upsdebugx(3, "asking for: %02X", 0x00);
			usb_get_string(udev, 0x00,
				langid_fix_local, (usb_ctrl_charbuf)buf, 1026);
			usb_get_string(udev, 0x00,
				langid_fix_local, (usb_ctrl_charbuf)buf, 1026);
			usb_get_string(udev, 0x01,
				langid_fix_local, (usb_ctrl_charbuf)buf, 1026);
			usleep(10000);
			break;
		case 1:
			if (asking_for != 0x0d) {
				upsdebugx(3, "asking for: %02X", 0x0d);
				usb_get_string(udev, 0x0d,
					langid_fix_local, (usb_ctrl_charbuf)buf, 102);
			}
			break;
		case 2:
			if (asking_for != 0x03) {
				upsdebugx(3, "asking for: %02X", 0x03);
				usb_get_string(udev, 0x03,
					langid_fix_local, (usb_ctrl_charbuf)buf, 102);
			}
			break;
		case 3:
			if (asking_for != 0x0c) {
				upsdebugx(3, "asking for: %02X", 0x0c);
				usb_get_string(udev, 0x0c,
					langid_fix_local, (usb_ctrl_charbuf)buf, 102);
			}
			break;
		default:
			hunnox_step = 0;
	}
	hunnox_step++;
	if (hunnox_step > 3) {
		hunnox_step = 1;
	}

	return 0;
}

/* Krauler communication subdriver */
static int	krauler_command(const char *cmd, char *buf, size_t buflen)
{
	/* Still not implemented:
	 * 0x6	T<n>	(don't know how to pass the parameter)
	 * 0x68 and 0x69 both cause shutdown after an undefined interval */
	const struct {
		const char	*str;	/* Megatec command */
		const int	index;	/* Krauler string index for this command */
		const char	prefix;	/* Character to replace the first byte in reply */
	} command[] = {
		{ "Q1\r", 0x03, '(' },
		{ "F\r", 0x0d, '#' },
		{ "I\r", 0x0c, '#' },
		{ "T\r", 0x04, '\r' },
		{ "TL\r", 0x05, '\r' },
		{ "Q\r", 0x07, '\r' },
		{ "C\r", 0x0b, '\r' },
		{ "CT\r", 0x0b, '\r' },
		{ NULL, 0, '\0' }
	};

	int	i;

	upsdebugx(3, "send: %.*s", (int)strcspn(cmd, "\r"), cmd);

	if (buflen > INT_MAX) {
		upsdebugx(3, "%s: requested to read too much (%zu), "
			"reducing buflen to (INT_MAX-1)",
			__func__, buflen);
		buflen = (INT_MAX - 1);
	}

	for (i = 0; command[i].str; i++) {

		int	retry;

		if (strcmp(cmd, command[i].str)) {
			continue;
		}

		for (retry = 0; retry < 10; retry++) {

			int	ret;

			if (langid_fix != -1) {
				/* Apply langid_fix value */
				ret = usb_get_string(udev,
					command[i].index, langid_fix,
					(usb_ctrl_charbuf)buf, buflen);
			} else {
				ret = usb_get_string_simple(udev,
					command[i].index,
					(usb_ctrl_charbuf)buf, buflen);
			}

			if (ret <= 0) {
				upsdebugx(3, "read: %s (%d)",
					ret ? nut_usb_strerror(ret) : "timeout", ret);
				return ret;
			}

			/* This may serve in the future */
			upsdebugx(1, "received %d (%d)", ret, buf[0]);

			if (langid_fix != -1) {
				/* Limit this check, at least for now */
				/* Invalid receive size - message corrupted */
				if (ret != buf[0]) {
					upsdebugx(1, "size mismatch: %d / %d", ret, buf[0]);
					continue;
				}

				/* Simple unicode -> ASCII inplace conversion
				 * FIXME: this code is at least shared with mge-shut/libshut
				 * Create a common function? */
				unsigned int	di, si, size = (unsigned int)buf[0];
				for (di = 0, si = 2; si < size; si += 2) {

					if (di >= (buflen - 1))
						break;

					if (buf[si + 1])	/* high byte */
						buf[di++] = '?';
					else
						buf[di++] = buf[si];

				}

				/* Note: effective range of di should be unsigned char */
				buf[di] = 0;
				ret = (int)di;
			}

			/* If the reply lacks the expected terminating CR, add it (if there's enough space) */
			if (ret && memchr(buf, '\r', ret) == NULL) {
				upsdebugx(4, "%s: the reply lacks the expected terminating CR.", __func__);
				if ((size_t)ret < buflen - 1) {
					upsdebugx(4, "%s: adding missing terminating CR.", __func__);
					buf[ret++] = '\r';
					buf[ret] = 0;
				}
			}

			/* "UPS No Ack" has a special meaning */
			if (
				strcspn(buf, "\r") == 10 &&
				!strncasecmp(buf, "UPS No Ack", 10)
			) {
				upsdebugx(3, "read: %.*s", (int)strcspn(buf, "\r"), buf);
				continue;
			}

			/* Replace the first byte of what we received with the correct one */
			buf[0] = command[i].prefix;

			upsdebug_hex(5, "read", buf, (size_t)ret);
			upsdebugx(3, "read: %.*s", (int)strcspn(buf, "\r"), buf);

			return ret;

		}

		return 0;

	}

	/* Echo the unknown command back */
	upsdebugx(3, "read: %.*s", (int)strcspn(cmd, "\r"), cmd);
	return snprintf(buf, buflen, "%s", cmd);
}

/* Fabula communication subdriver */
static int	fabula_command(const char *cmd, char *buf, size_t buflen)
{
	const struct {
		const char	*str;	/* Megatec command */
		const int	index;	/* Fabula string index for this command */
	} commands[] = {
		{ "Q1\r",	0x03, },	/* Status */
		{ "F\r",	0x0d, },	/* Ratings */
		{ "I\r",	0x0c, },	/* Vendor infos */
		{ "Q\r",	0x07, },	/* Beeper toggle */
		{ "C\r",	0x0a, },	/* Cancel shutdown/Load on [0x(0..F)A]*/
		{ NULL, 0 }
	};
	int	i, ret, index = 0;

	upsdebugx(3, "send: %.*s", (int)strcspn(cmd, "\r"), cmd);

	if (buflen > INT_MAX) {
		upsdebugx(3, "%s: requested to read too much (%zu), "
			"reducing buflen to (INT_MAX-1)",
			__func__, buflen);
		buflen = (INT_MAX - 1);
	}

	for (i = 0; commands[i].str; i++) {

		if (strcmp(cmd, commands[i].str))
			continue;

		index = commands[i].index;
		break;

	}

	if (!index) {

		int	val2 = -1;
		double	val1 = -1;

		/* Shutdowns */
		if (
			sscanf(cmd, "S%lfR%d\r", &val1, &val2) == 2 ||
			sscanf(cmd, "S%lf\r", &val1) == 1
		) {

			double	delay;

			/* 0x(1+)0 -> shutdown.stayoff (SnR0000)
			 * 0x(1+)8 -> shutdown.return (Sn[Rm], m != 0)
			 *   [delay before restart is always 10 seconds]
			 * +0x10 (16dec) = next megatec delay
			 *   (min .5 = hex 0x1*; max 10 = hex 0xF*) -> n < 1 ? -> n += .1; n >= 1 ? -> n += 1 */

			/* delay: [.5..10] (-> seconds: [30..600]) */
			delay = val1 < .5 ? .5 : val1 > 10 ? 10 : val1;

			if (delay < 1)
				index = 16 + round((delay - .5) * 10) * 16;
			else
				index = 96 + (delay - 1) * 16;

			/* shutdown.return (Sn[Rm], m != 0) */
			if (val2)
				index += 8;

		/* Unknown commands */
		} else {

			/* Echo the unknown command back */
			upsdebugx(3, "read: %.*s", (int)strcspn(cmd, "\r"), cmd);
			return snprintf(buf, buflen, "%s", cmd);

		}

	}

	upsdebugx(4, "command index: 0x%02x", index);

	/* Send command/Read reply */
	ret = usb_get_string_simple(udev, index, (usb_ctrl_charbuf)buf, buflen);

	if (ret <= 0) {
		upsdebugx(3, "read: %s (%d)",
			ret ? nut_usb_strerror(ret) : "timeout", ret);
		return ret;
	}

	/* If the reply lacks the expected terminating CR, add it (if there's enough space) */
	if (memchr(buf, '\r', ret) == NULL) {
		upsdebugx(4, "%s: the reply lacks the expected terminating CR.", __func__);
		if ((size_t)ret < buflen - 1) {
			upsdebugx(4, "%s: adding missing terminating CR.", __func__);
			buf[ret++] = '\r';
			buf[ret] = 0;
		}
	}

	upsdebug_hex(5, "read", buf, (size_t)ret);
	upsdebugx(3, "read: %.*s", (int)strcspn(buf, "\r"), buf);

	/* The UPS always replies "UPS No Ack" when a supported command
	 * is issued (either if it fails or if it succeeds).. */
	if (
		strcspn(buf, "\r") == 10 &&
		!strncasecmp(buf, "UPS No Ack", 10)
	) {
		/* ..because of that, always return 0 (with buf empty,
		 * as if it was a timeout): queries will see it as a failure,
		 * instant commands ('megatec' protocol) as a success */
		memset(buf, 0, buflen);
		return 0;
	}

	return ret;
}

/* Hunnox communication subdriver, based on Fabula code above so repeats
 * much of it currently. Possible future optimization is to refactor shared
 * code into new routines to be called from both (or more) methods.*/
static int	hunnox_command(const char *cmd, char *buf, size_t buflen)
{
	/* The hunnox_patch was an argument in initial implementation of PR #638
	 * which added "hunnox" support; keeping it fixed here helps to visibly
	 * track the modifications compared to original fabula_command() e.g. to
	 * facilitate refactoring commented above, in the future.
	 */
/*	char hunnox_patch = 1; */
	const struct {
		const char	*str;	/* Megatec command */
		const int	index;	/* Fabula string index for this command */
	} commands[] = {
		{ "Q1\r",	0x03, },	/* Status */
		{ "F\r",	0x0d, },	/* Ratings */
		{ "I\r",	0x0c, },	/* Vendor infos */
		{ "Q\r",	0x07, },	/* Beeper toggle */
		{ "C\r",	0x0a, },	/* Cancel shutdown/Load on [0x(0..F)A]*/
		{ NULL, 0 }
	};
	int	i, ret, index = 0;

	upsdebugx(3, "send: %.*s", (int)strcspn(cmd, "\r"), cmd);

	if (buflen > INT_MAX) {
		upsdebugx(3, "%s: requested to read too much (%zu), "
			"reducing buflen to (INT_MAX-1)",
			__func__, buflen);
		buflen = (INT_MAX - 1);
	}

	for (i = 0; commands[i].str; i++) {

		if (strcmp(cmd, commands[i].str))
			continue;

		index = commands[i].index;
		break;

	}

	if (!index) {

		int	val2 = -1;
		double	val1 = -1;

		/* Shutdowns */
		if (
			sscanf(cmd, "S%lfR%d\r", &val1, &val2) == 2 ||
			sscanf(cmd, "S%lf\r", &val1) == 1
		) {

			double	delay;

			/* 0x(1+)0 -> shutdown.stayoff (SnR0000)
			 * 0x(1+)8 -> shutdown.return (Sn[Rm], m != 0)
			 *   [delay before restart is always 10 seconds]
			 * +0x10 (16dec) = next megatec delay
			 *   (min .5 = hex 0x1*; max 10 = hex 0xF*) -> n < 1 ? -> n += .1; n >= 1 ? -> n += 1 */

			/* delay: [.5..10] (-> seconds: [30..600]) */
			delay = val1 < .5 ? .5 : val1 > 10 ? 10 : val1;

			if (delay < 1)
				index = 16 + round((delay - .5) * 10) * 16;
			else
				index = 96 + (delay - 1) * 16;

			/* shutdown.return (Sn[Rm], m != 0) */
			if (val2)
				index += 8;

		/* Unknown commands */
		} else {

			/* Echo the unknown command back */
			upsdebugx(3, "read: %.*s", (int)strcspn(cmd, "\r"), cmd);
			return snprintf(buf, buflen, "%s", cmd);

		}

	}

	upsdebugx(4, "command index: 0x%02x", index);

/*	if (hunnox_patch) { */
		/* Enable lock-step protocol for Hunnox */
		if (hunnox_protocol(index) != 0) {
			return 0;
		}

		/* Seems that if we inform a large buffer, the USB locks.
		 * This value was captured from the Windows "official" client.
		 * Note this should not be a problem programmatically: it just
		 * means that the caller reserved a longer buffer that we need
		 * in practice to write a response into.
		 */
		if (buflen > 102) {
			buflen = 102;
		}
/*	} */

	/* Send command/Read reply */
	if (langid_fix != -1) {
		ret = usb_get_string(udev,
			index, langid_fix, (usb_ctrl_charbuf)buf, buflen);
	} else {
		ret = usb_get_string_simple(udev,
			index, (usb_ctrl_charbuf)buf, buflen);
	}

	if (ret <= 0) {
		upsdebugx(3, "read: %s (%d)",
			ret ? nut_usb_strerror(ret) : "timeout",
			ret);
		return ret;
	}

/*	if (hunnox_patch) { */
		if (langid_fix != -1) {
			/* Limit this check, at least for now */
			/* Invalid receive size - message corrupted */
			if (ret != buf[0]) {
				upsdebugx(1, "size mismatch: %d / %d", ret, buf[0]);
				return 0;
			}

			/* Simple unicode -> ASCII inplace conversion
			 * FIXME: this code is at least shared with mge-shut/libshut
			 * Create a common function? */
			unsigned int	di, si, size = (unsigned int)buf[0];
			for (di = 0, si = 2; si < size; si += 2) {
				if (di >= (buflen - 1))
					break;

				if (buf[si + 1])	/* high byte */
					buf[di++] = '?';
				else
					buf[di++] = buf[si];
			}

			/* Note: effective range of di should be unsigned char */
			buf[di] = 0;
			ret = (int)di;
		}
/*	} */

	upsdebug_hex(5, "read", buf, (size_t)ret);
	upsdebugx(3, "read: %.*s", (int)strcspn(buf, "\r"), buf);

	/* The UPS always replies "UPS No Ack" when a supported command
	 * is issued (either if it fails or if it succeeds).. */
	if (
		strcspn(buf, "\r") == 10 &&
		!strncasecmp(buf, "UPS No Ack", 10)
	) {
		/* ..because of that, always return 0 (with buf empty,
		 * as if it was a timeout): queries will see it as a failure,
		 * instant commands ('megatec' protocol) as a success */
		memset(buf, 0, buflen);
		return 0;
	}

	return ret;
}

/* Fuji communication subdriver */
static int	fuji_command(const char *cmd, char *buf, size_t buflen)
{
	unsigned char	tmp[8];
	char		command[SMALLBUF] = "",
			read[SMALLBUF] = "";
	int		ret, val2;
	unsigned char	answer_len;
	double		val1;
	size_t		i;
	const struct {
		const char	*command;	/* Megatec command */
		const unsigned char	answer_len;	/* Expected length of the answer
										 * to the ongoing query */
	} query[] = {
		{ "Q1",	47 },
		{ "F",	22 },
		{ "I",	39 },
		{ NULL, 0 }
	};

	if (buflen > INT_MAX) {
		upsdebugx(3, "%s: requested to read too much (%zu), "
			"reducing buflen to (INT_MAX-1)",
			__func__, buflen);
		buflen = (INT_MAX - 1);
	}

	/*
	 * Queries (b1..b8) sent (as a 8-bytes interrupt) to the UPS
	 * adopt the following scheme:
	 *
	 *	b1:		0x80
	 *	b2:		0x06
	 *	b3:		<LEN>
	 *	b4:		0x03
	 *	b5..bn:		<COMMAND>
	 *	bn+1..b7:	[<PADDING>]
	 *	b8:		<ANSWER_LEN>
	 *
	 * Where:
	 *	<LEN>		Length (in Hex) of the command (without the trailing CR) + 1
	 *	<COMMAND>	Command/query (without the trailing CR)
	 *	[<PADDING>]	0x00 padding to the 7th byte
	 *	<ANSWER_LEN>	Expected length (in Hex) of the answer to the ongoing
	 *	                query (0 when no reply is expected, i.e. commands)
	 *
	 * Replies to queries (commands are followed by action without
	 * any reply) are sent from the UPS (in 8-byte chunks) with
	 * 0x00 padding after the trailing CR to full 8 bytes.
	 *
	 */

	/* Send command */

	/* Remove the CR */
	snprintf(command, sizeof(command), "%.*s", (int)strcspn(cmd, "\r"), cmd);

	/* Length of the command that will be sent to the UPS can be
	 * at most: 8 - 5 (0x80, 0x06, <LEN>, 0x03, <ANSWER_LEN>) = 3.
	 * As a consequence also 'SnRm' commands (shutdown.{return,stayoff}
	 * and load.off) are not supported.
	 * So, map all the 'SnRm' shutdown.returns (m != 0) as the
	 * corresponding 'Sn' commands, meanwhile ignoring ups.delay.start
	 * and making the UPS turn on the load as soon as power is back. */
	if (sscanf(cmd, "S%lfR%d\r", &val1, &val2) == 2 && val2) {
		upsdebugx(4, "%s: trimming '%s' to '%.*s'", __func__, command, 3, command);
		command[3] = 0;
	}
	/* Too long command */
	if (strlen(command) > 3) {
		/* Be 'megatec-y': echo the unsupported command back */
		upsdebugx(3, "%s: unsupported command %s", __func__, command);
		return snprintf(buf, buflen, "%s", cmd);
	}

	/* Expected length of the answer to the ongoing query
	 * (0 when no reply is expected, i.e. commands) */
	answer_len = 0;
	for (i = 0; query[i].command; i++) {

		if (strcmp(command, query[i].command))
			continue;

		answer_len = query[i].answer_len;
		break;

	}

	memset(tmp, 0, sizeof(tmp));

	/* 0x80 */
	tmp[0] = 0x80;
	/* 0x06 */
	tmp[1] = 0x06;
	/* <LEN>; per above under 3 */
	tmp[2] = (unsigned char)strlen(command) + 1;
	/* 0x03 */
	tmp[3] = 0x03;
	/* <COMMAND> */
	memcpy(&tmp[4], command, strlen(command));
	/* <ANSWER_LEN> */
	tmp[7] = answer_len;

	upsdebug_hex(4, "command", (char *)tmp, 8);

	/* Write data */
	ret = usb_interrupt_write(udev,
		USB_ENDPOINT_OUT | 2,
		(const usb_ctrl_charbuf)tmp,
		8, USB_TIMEOUT);

	if (ret <= 0) {
		upsdebugx(3, "send: %s (%d)",
			ret ? nut_usb_strerror(ret) : "timeout", ret);
		return ret;
	}

	upsdebugx(3, "send: %s", command);

	/* Read reply */

	memset(buf, 0, buflen);

	for (i = 0; (i <= buflen - 8) && (memchr(buf, '\r', buflen) == NULL); i += (size_t)ret) {

		/* Read data in 8-byte chunks */
		ret = usb_interrupt_read(udev,
			USB_ENDPOINT_IN | 1,
			(usb_ctrl_charbuf)&buf[i], 8, 1000);

		/* Any errors here mean that we are unable to read a reply
		 * (which will happen after successfully writing a command
		 * to the UPS) */
		if (ret <= 0) {
			upsdebugx(3, "read: %s (%d)",
				ret ? nut_usb_strerror(ret) : "timeout", ret);
			return ret;
		}

		snprintf(read, sizeof(read), "read [%3d]", (int)i);
		upsdebug_hex(5, read, &buf[i], (size_t)ret);

	}

	upsdebugx(3, "read: %.*s", (int)strcspn(buf, "\r"), buf);

	/* As Fuji units return the reply in 8-byte chunks always padded to the 8th byte with 0x00, we need to calculate and return the length of the actual response here. */
	return (int)strlen(buf);
}

/* Phoenixtec (Masterguard) communication subdriver */
static int	phoenixtec_command(const char *cmd, char *buf, size_t buflen)
{
	int ret;
	char *p, *e = NULL;
	char *l[] = { "T", "TL", "S", "C", "CT", "M", "N", "O", "SRC", "FCLR", "SS", "TUD", "SSN", NULL }; /* commands that don't return an answer */
	char **lp;
	size_t cmdlen = strlen(cmd);

	if (cmdlen > INT_MAX) {
		upsdebugx(3, "%s: requested command is too long (%zu)",
			__func__, cmdlen);
		return 0;
	}

	if (buflen > INT_MAX) {
		upsdebugx(3, "%s: requested to read too much (%zu), "
			"reducing buflen to (INT_MAX-1)",
			__func__, buflen);
		buflen = (INT_MAX - 1);
	}

	if ((ret = usb_control_msg(udev,
			USB_ENDPOINT_OUT | USB_TYPE_VENDOR | USB_RECIP_ENDPOINT,
			0x0d, 0, 0, (usb_ctrl_charbuf)cmd, (int)cmdlen, 1000)) <= 0
	) {
		upsdebugx(3, "send: %s (%d)",
			ret ? nut_usb_strerror(ret) : "timeout",
			ret);
		*buf = '\0';
		return ret;
	}

	for (lp = l; *lp != NULL; lp++) {
		const char *q;
		int b;

		p = *lp; q = cmd; b = 1;
		while (*p != '\0') {
			if (*p++ != *q++) {
				b = 0;
				break;
			}
		}
		if (b && *q >= 'A' && *q <= 'Z') b = 0; /* "M" not to match "MSO" */
		if (b) {
			upsdebugx(4, "command %s returns no answer", *lp);
			*buf = '\0';
			return 0;
		}
	}

	for (p = buf; p < buf + buflen; p += ret) {
		/* buflen constrained to INT_MAX above, so we can cast: */
		if ((ret = usb_interrupt_read(udev,
				USB_ENDPOINT_IN | 1,
				(usb_ctrl_charbuf)p, (int)(buf + buflen - p), 1000)) <= 0
		) {
			upsdebugx(3, "read: %s (%d)",
				ret ? nut_usb_strerror(ret) : "timeout",
				ret);
			*buf = '\0';
			return ret;
		}
		if ((e = memchr(p, '\r', (size_t)ret)) != NULL) break;
	}
	if (e != NULL && ++e < buf + buflen) {
		*e = '\0';
		/* buflen constrained to INT_MAX above, so we can cast: */
		return (int)(e - buf);
	} else {
		upsdebugx(3, "read: buflen %zu too small", buflen);
		*buf = '\0';
		return 0;
	}
}

/* SNR communication subdriver */
static int	snr_command(const char *cmd, char *buf, size_t buflen)
{
	/*ATTENTION: This subdriver uses short buffer with length 102 byte*/
	const struct {
		const char	*str;	/* Megatec command */
		const int	index;	/* String index for this command */
		const char	prefix;	/* Character to replace the first byte in reply */
	} command[] = {
		{ "Q1\r", 0x03, '(' },
		{ "F\r", 0x0d, '#' },
		{ "I\r", 0x0c, '#' },
		{ NULL, 0, '\0' }
	};

	int	i;

	upsdebugx(3, "send: %.*s", (int)strcspn(cmd, "\r"), cmd);

	if (buflen > INT_MAX) {
		upsdebugx(3, "%s: requested to read too much (%zu), "
			"reducing buflen to (INT_MAX-1)",
			__func__, buflen);
		buflen = (INT_MAX - 1);
	}

	if (buflen < 102) {
		upsdebugx(4, "size of buf less than 102 byte!");
		return 0;
	}

	for (i = 0; command[i].str; i++) {

		int	retry;

		if (strcmp(cmd, command[i].str)) {
			continue;
		}

		for (retry = 0; retry < 10; retry++) {

			int	ret;

			ret = usb_get_string(udev,
				command[i].index, langid_fix,
				(usb_ctrl_charbuf)buf, 102);

			if (ret <= 0) {
				upsdebugx(3, "read: %s (%d)",
					ret ? nut_usb_strerror(ret) : "timeout",
					ret);
				return ret;
			}

			/* This may serve in the future */
			upsdebugx(1, "received %d (%d)", ret, buf[0]);


			if (ret != buf[0]) {
				upsdebugx(1, "size mismatch: %d / %d", ret, buf[0]);
				continue;
			}

			/* Simple unicode -> ASCII inplace conversion
				* FIXME: this code is at least shared with mge-shut/libshut
				* Create a common function? */
			unsigned int	di, si, size = (unsigned int)buf[0];
			for (di = 0, si = 2; si < size; si += 2) {

				if (di >= (buflen - 1))
					break;

				if (buf[si + 1])	/* high byte */
					buf[di++] = '?';
				else
					buf[di++] = buf[si];

			}

			/* Note: effective range of di should be unsigned char */
			buf[di] = 0;
			ret = (int)di;

			/* "UPS No Ack" has a special meaning */
			if (
				strcspn(buf, "\r") == 10 &&
				!strncasecmp(buf, "UPS No Ack", 10)
			) {
				upsdebugx(3, "read: %.*s", (int)strcspn(buf, "\r"), buf);
				continue;
			}

			/* Replace the first byte of what we received with the correct one */
			buf[0] = command[i].prefix;

			upsdebug_hex(5, "read", buf, (size_t)ret);
			upsdebugx(3, "read: %.*s", (int)strcspn(buf, "\r"), buf);

			return ret;

		}

		return 0;

	}

	/* Echo the unknown command back */
	upsdebugx(3, "read: %.*s", (int)strcspn(cmd, "\r"), cmd);
	return snprintf(buf, buflen, "%s", cmd);
}

static int ablerex_command(const char *cmd, char *buf, size_t buflen)
{
	int iii;
	int	len;
	int idx;
	char	tmp[64];
	char	tmpryy[64];

	upsdebugx(3, "send: %.*s", (int)strcspn(cmd, "\r"), cmd);

	if (buflen > INT_MAX) {
		upsdebugx(3, "%s: requested to read too much (%zu), reducing buflen to (INT_MAX-1)",
			__func__, buflen);
		buflen = (INT_MAX - 1);
	}
	
	int	retry;

	for (retry = 0; retry < 3; retry++) {
		int	ret;

		memset(buf, 0, buflen);
		tmp[0] = 0x05;
		tmp[1] = 0;
		tmp[2] = 1 + (char)strcspn(cmd, "\r");
		for (iii = 0 ; iii < tmp[2] ; iii++)
		{
			tmp[3+iii] = cmd[iii];
		}
		ret = usb_control_msg(udev, 0x21, 0x09, 0x305, 0, tmp, 47, 1000);


		upsdebugx(3, "R11 read: %s", ret ? usb_strerror() : "timeout");

		usleep(500000);
		tmpryy[0] = 0x05;
		ret = usb_control_msg(udev, 0xA1, 0x01, 0x305, 0, tmpryy, 47, 1000);
		upsdebugx(3, "R2 read%d: %.*s", ret, ret, tmpryy);

		len = 0;
		for (idx = 0 ; idx < 47 ; idx++)
		{
			buf[idx] = tmpryy[idx];
			if (tmpryy[idx] == '\r')
			{
				len = idx;
				break;
			}
		}
		upsdebugx(3, "R3 read%d: %.*s", len, len, tmpryy);

		if (len > 0) {
			len ++;
		}
		if (ret <= 0) {
			upsdebugx(3, "read: %s", ret ? usb_strerror() : "timeout");
			return ret;
		}

		upsdebugx(1, "received %d (%d)", ret, buf[0]);

		if ((!strcasecmp(cmd, "Q1\r")) && len != 47) continue;
		if ((!strcasecmp(cmd, "I\r")) && len != 39) continue;
		if ((!strcasecmp(cmd, "F\r")) && len != 22) continue;
		if ((!strcasecmp(cmd, "Q5\r")) && len != 22)
		{
			buf[0] = '(';
			for (idx = 1 ; idx < 47 ; idx++)
			{
				buf[idx] = 0;
			}
			upsdebugx(3, "read Q5 Fail...");
			return 22;
		}

		upsdebugx(3, "read: %.*s", (int)strcspn(buf, "\r"), buf);
		return len;
	}

	return 0;
}

static void	*ablerex_subdriver_fun(USBDevice_t *device)
{
	NUT_UNUSED_VARIABLE(device);

	subdriver_command = &ablerex_command;
	return NULL;
}

static void	*cypress_subdriver(USBDevice_t *device)
{
	NUT_UNUSED_VARIABLE(device);

	subdriver_command = &cypress_command;
	return NULL;
}

static void	*sgs_subdriver(USBDevice_t *device)
{
	NUT_UNUSED_VARIABLE(device);

	subdriver_command = &sgs_command;
	return NULL;
}

static void	*ippon_subdriver(USBDevice_t *device)
{
	NUT_UNUSED_VARIABLE(device);

	subdriver_command = &ippon_command;
	return NULL;
}

static void	*krauler_subdriver(USBDevice_t *device)
{
	NUT_UNUSED_VARIABLE(device);

	subdriver_command = &krauler_command;
	return NULL;
}

static void	*phoenix_subdriver(USBDevice_t *device)
{
	NUT_UNUSED_VARIABLE(device);

	subdriver_command = &phoenix_command;
	return NULL;
}

static void	*fabula_subdriver(USBDevice_t *device)
{
	NUT_UNUSED_VARIABLE(device);

	subdriver_command = &fabula_command;
	return NULL;
}

static void	*phoenixtec_subdriver(USBDevice_t *device)
{
	NUT_UNUSED_VARIABLE(device);

	subdriver_command = &phoenixtec_command;
	return NULL;
}

/* Note: the "hunnox_subdriver" name is taken by the subdriver_t structure */
static void *fabula_hunnox_subdriver(USBDevice_t *device)
{
	NUT_UNUSED_VARIABLE(device);

	subdriver_command = &hunnox_command;
	return NULL;
}

static void	*fuji_subdriver(USBDevice_t *device)
{
	NUT_UNUSED_VARIABLE(device);

	subdriver_command = &fuji_command;
	return NULL;
}

static void	*snr_subdriver(USBDevice_t *device)
{
	NUT_UNUSED_VARIABLE(device);

	subdriver_command = &snr_command;
	return NULL;
}

/* USB device match structure */
typedef struct {
	const int	vendorID;		/* USB device's VendorID */
	const int	productID;		/* USB device's ProductID */
	const char	*vendor;		/* USB device's iManufacturer string */
	const char	*product;		/* USB device's iProduct string */
	void		*(*fun)(USBDevice_t *);	/* Handler for specific processing */
} qx_usb_device_id_t;

/* USB VendorID/ProductID/iManufacturer/iProduct match - note: rightmost comment is used for naming rules by tools/nut-usbinfo.pl */
static qx_usb_device_id_t	qx_usb_id[] = {
	{ USB_DEVICE(0x05b8, 0x0000),	NULL,		NULL,			&cypress_subdriver },	/* Agiler UPS */
<<<<<<< HEAD
	{ USB_DEVICE(0xffff, 0x0000),	NULL,		NULL,			&ablerex_subdriver_fun },	/* Ablerex 625L USB */
=======
	{ USB_DEVICE(0xffff, 0x0000),	NULL,		NULL,			&krauler_subdriver },	/* Ablerex 625L USB */
	{ USB_DEVICE(0x1cb0, 0x0035),	NULL,		NULL,			&krauler_subdriver },	/* Legrand Daker DK / DK Plus */
>>>>>>> 5a414a37
	{ USB_DEVICE(0x0665, 0x5161),	NULL,		NULL,			&cypress_subdriver },	/* Belkin F6C1200-UNV/Voltronic Power UPSes */
	{ USB_DEVICE(0x06da, 0x0002),	"Phoenixtec Power","USB Cable (V2.00)",	&phoenixtec_subdriver },/* Masterguard A Series */
	{ USB_DEVICE(0x06da, 0x0002),	NULL,		NULL,			&cypress_subdriver },	/* Online Yunto YQ450 */
	{ USB_DEVICE(0x06da, 0x0003),	NULL,		NULL,			&ippon_subdriver },	/* Mustek Powermust */
	{ USB_DEVICE(0x06da, 0x0004),	NULL,		NULL,			&cypress_subdriver },	/* Phoenixtec Innova 3/1 T */
	{ USB_DEVICE(0x06da, 0x0005),	NULL,		NULL,			&cypress_subdriver },	/* Phoenixtec Innova RT */
	{ USB_DEVICE(0x06da, 0x0201),	NULL,		NULL,			&cypress_subdriver },	/* Phoenixtec Innova T */
	{ USB_DEVICE(0x06da, 0x0601),	NULL,		NULL,			&phoenix_subdriver },	/* Online Zinto A */
	{ USB_DEVICE(0x0f03, 0x0001),	NULL,		NULL,			&cypress_subdriver },	/* Unitek Alpha 1200Sx */
	{ USB_DEVICE(0x14f0, 0x00c9),	NULL,		NULL,			&phoenix_subdriver },	/* GE EP series */
	{ USB_DEVICE(0x0483, 0x0035),	NULL,		NULL,			&sgs_subdriver },	/* TS Shara UPSes; vendor ID 0x0483 is from ST Microelectronics - with product IDs delegated to different OEMs */
	{ USB_DEVICE(0x0001, 0x0000),	"MEC",		"MEC0003",		&fabula_subdriver },	/* Fideltronik/MEC LUPUS 500 USB */
	{ USB_DEVICE(0x0001, 0x0000),	NULL,		"MEC0003",		&fabula_hunnox_subdriver },	/* Hunnox HNX 850, reported to also help support Powercool and some other devices; closely related to fabula with tweaks */
	{ USB_DEVICE(0x0001, 0x0000),	"ATCL FOR UPS",	"ATCL FOR UPS",		&fuji_subdriver },	/* Fuji UPSes */
	{ USB_DEVICE(0x0001, 0x0000),	NULL,		NULL,			&krauler_subdriver },	/* Krauler UP-M500VA */
	{ USB_DEVICE(0x0001, 0x0000),	NULL,		"MEC0003",		&snr_subdriver },	/* SNR-UPS-LID-XXXX UPSes */
	/* End of list */
	{ -1,	-1,	NULL,	NULL,	NULL }
};

static int qx_is_usb_device_supported(qx_usb_device_id_t *usb_device_id_list, USBDevice_t *device)
{
	int			retval = NOT_SUPPORTED;
	qx_usb_device_id_t	*usbdev;

	for (usbdev = usb_device_id_list; usbdev->vendorID != -1; usbdev++) {

		if (usbdev->vendorID != device->VendorID)
			continue;

		/* Flag as possibly supported if we see a known vendor */
		retval = POSSIBLY_SUPPORTED;

		if (usbdev->productID != device->ProductID)
			continue;

		if (usbdev->vendor
		&& (!device->Vendor || strcasecmp(usbdev->vendor, device->Vendor))
		) {
			continue;
		}

		if (usbdev->product
		&& (!device->Product || strcasecmp(usbdev->product, device->Product))
		) {
			continue;
		}

		/* Call the specific handler, if it exists */
		if (usbdev->fun != NULL)
			(*usbdev->fun)(device);

		return SUPPORTED;

	}

	return retval;
}

static int	device_match_func(USBDevice_t *hd, void *privdata)
{
	NUT_UNUSED_VARIABLE(privdata);

	if (subdriver_command) {
		return 1;
	}

	switch (qx_is_usb_device_supported(qx_usb_id, hd))
	{
	case SUPPORTED:
		return 1;

	case POSSIBLY_SUPPORTED:
	case NOT_SUPPORTED:
	default:
		return 0;
	}
}

static USBDeviceMatcher_t	device_matcher = {
	&device_match_func,
	NULL,
	NULL
};
#endif	/* QX_USB && !TESTING */


/* == Driver functions implementations == */

/* See header file for details. */
int	instcmd(const char *cmdname, const char *extradata)
{
	item_t	*item;
	char	value[SMALLBUF];

	if (!strcasecmp(cmdname, "beeper.off")) {
		/* Compatibility mode for old command */
		upslogx(LOG_WARNING,
			"The 'beeper.off' command has been renamed to 'beeper.disable'");
		return instcmd("beeper.disable", NULL);
	}

	if (!strcasecmp(cmdname, "beeper.on")) {
		/* Compatibility mode for old command */
		upslogx(LOG_WARNING,
			"The 'beeper.on' command has been renamed to 'beeper.enable'");
		return instcmd("beeper.enable", NULL);
	}

	upslogx(LOG_INFO, "%s(%s, %s)",
		__func__, cmdname,
		extradata ? extradata : "[NULL]");

	/* Retrieve item by command name */
	item = find_nut_info(cmdname, QX_FLAG_CMD, QX_FLAG_SKIP);

	/* Check for fallback if not found */
	if (item == NULL) {

		if (!strcasecmp(cmdname, "load.on")) {
			return instcmd("load.on.delay", "0");
		}

		if (!strcasecmp(cmdname, "load.off")) {
			return instcmd("load.off.delay", "0");
		}

		if (!strcasecmp(cmdname, "shutdown.return")) {

			int	ret;

			/* Ensure "ups.start.auto" is set to "yes", if supported */
			if (dstate_getinfo("ups.start.auto")) {
				if (setvar("ups.start.auto", "yes") != STAT_SET_HANDLED) {
					upslogx(LOG_ERR, "%s: FAILED", __func__);
					return STAT_INSTCMD_FAILED;
				}
			}

			ret = instcmd("load.on.delay", dstate_getinfo("ups.delay.start"));
			if (ret != STAT_INSTCMD_HANDLED) {
				return ret;
			}

			return instcmd("load.off.delay",
				dstate_getinfo("ups.delay.shutdown"));

		}

		if (!strcasecmp(cmdname, "shutdown.stayoff")) {

			int	ret;

			/* Ensure "ups.start.auto" is set to "no", if supported */
			if (dstate_getinfo("ups.start.auto")) {
				if (setvar("ups.start.auto", "no") != STAT_SET_HANDLED) {
					upslogx(LOG_ERR, "%s: FAILED", __func__);
					return STAT_INSTCMD_FAILED;
				}
			}

			ret = instcmd("load.on.delay", "-1");
			if (ret != STAT_INSTCMD_HANDLED) {
				return ret;
			}

			return instcmd("load.off.delay",
				dstate_getinfo("ups.delay.shutdown"));

		}

		upsdebugx(2, "%s: command %s unavailable", __func__, cmdname);
		return STAT_INSTCMD_INVALID;
	}

	/* If extradata is empty, use the default value
	 * from the QX to NUT table, if any */
	extradata = extradata ? extradata : item->dfl;
	snprintf(value, sizeof(value), "%s", extradata ? extradata : "");

	/* Preprocess command */
	if (item->preprocess != NULL
	&&  item->preprocess(item, value, sizeof(value))
	) {
		/* Something went wrong */
		upslogx(LOG_ERR, "%s: FAILED", __func__);
		return STAT_INSTCMD_FAILED;
	}

	/* No preprocess function -> nothing to do with extradata */
	if (item->preprocess == NULL)
		snprintf(value, sizeof(value), "%s", "");

	/* Send the command, get the reply */
	if (qx_process(item, strlen(value) > 0 ? value : NULL)) {
		/* Something went wrong */
		upslogx(LOG_ERR, "%s: FAILED", __func__);
		return STAT_INSTCMD_FAILED;
	}

	/* We got a reply from the UPS:
	 * either subdriver->accepted (-> command handled)
	 * or the command itself echoed back (-> command failed)
	 */
	if (strlen(item->value) > 0) {

		if (subdriver->accepted != NULL
		&& !strcasecmp(item->value, subdriver->accepted)
		) {
			upslogx(LOG_INFO, "%s: SUCCEED", __func__);
			/* Set the status so that SEMI_STATIC vars are polled */
			data_has_changed = TRUE;
			return STAT_INSTCMD_HANDLED;
		}

		upslogx(LOG_ERR, "%s: FAILED", __func__);
		return STAT_INSTCMD_FAILED;

	}

	/* No reply from the UPS -> command handled */
	upslogx(LOG_INFO, "%s: SUCCEED", __func__);
	/* Set the status so that SEMI_STATIC vars are polled */
	data_has_changed = TRUE;
	return STAT_INSTCMD_HANDLED;
}

/* See header file for details. */
int	setvar(const char *varname, const char *val)
{
	item_t		*item;
	char		value[SMALLBUF];
	st_tree_t	*root = (st_tree_t *)dstate_getroot();
	int		ok = 0;

	/* Retrieve variable */
	item = find_nut_info(varname, QX_FLAG_SETVAR, QX_FLAG_SKIP);

	if (item == NULL) {
		upsdebugx(2, "%s: element %s unavailable", __func__, varname);
		return STAT_SET_UNKNOWN;
	}

	/* No NUT variable is available for this item, so we're handling
	 * a one-time setvar from ups.conf */
	if (item->qxflags & QX_FLAG_NONUT) {

		const char	*userval;

		/* Nothing to do */
		if (!testvar(item->info_type)) {
			upsdebugx(2, "%s: nothing to do... [%s]",
				__func__, item->info_type);
			return STAT_SET_HANDLED;
		}

		userval = getval(item->info_type);

		upslogx(LOG_INFO, "%s(%s, %s)",
			__func__, varname,
			userval ? userval : "[NULL]");

		snprintf(value, sizeof(value), "%s", userval ? userval : "");

	/* This item is available in NUT */
	} else {

		upslogx(LOG_INFO, "%s(%s, %s)",
			__func__, varname,
			strlen(val) ? val : "[NULL]");

		if (!strlen(val)) {
			upslogx(LOG_ERR, "%s: value not given for %s",
				__func__, item->info_type);
			return STAT_SET_UNKNOWN;	/* TODO: HANDLED but FAILED, not UNKNOWN! */
		}

		snprintf(value, sizeof(value), "%s", val);

		/* Nothing to do */
		if (!strcasecmp(dstate_getinfo(item->info_type), value)) {
			upslogx(LOG_INFO, "%s: nothing to do... [%s]",
				__func__, item->info_type);
			return STAT_SET_HANDLED;
		}

	}

	/* Check if given value is in the range of accepted values (range) */
	if (item->qxflags & QX_FLAG_RANGE) {

		long	valuetoset, min, max;

		if (strspn(value, "0123456789 .") != strlen(value)) {
			upslogx(LOG_ERR, "%s: non numerical value [%s: %s]",
				__func__, item->info_type, value);
			return STAT_SET_UNKNOWN;	/* TODO: HANDLED but FAILED, not UNKNOWN! */
		}

		valuetoset = strtol(value, NULL, 10);

		/* No NUT var is available for this item, so
		 * take its range from qx2nut table */
		if (item->qxflags & QX_FLAG_NONUT) {

			info_rw_t	*rvalue;

			if (!strlen(value)) {
				upslogx(LOG_ERR, "%s: value not given for %s",
					__func__, item->info_type);
				return STAT_SET_UNKNOWN;	/* TODO: HANDLED but FAILED, not UNKNOWN! */
			}

			min = max = -1;

			/* Loop on all existing values */
			for (rvalue = item->info_rw; rvalue != NULL && strlen(rvalue->value) > 0; rvalue++) {

				if (rvalue->preprocess
				&&  rvalue->preprocess(rvalue->value, sizeof(rvalue->value))
				) {
					continue;
				}

				if (min < 0) {
					min = strtol(rvalue->value, NULL, 10);
					continue;
				}

				max = strtol(rvalue->value, NULL, 10);

				/* valuetoset is in the range */
				if (min <= valuetoset && valuetoset <= max) {
					ok = 1;
					break;
				}

				min = -1;
				max = -1;

			}

		/* We have a NUT var for this item, so check given value
		 * against the already set range */
		} else {

			const range_t	*range = state_getrangelist(root, item->info_type);

			/* Unable to find tree node for var */
			if (!range) {
				upsdebugx(2, "%s: unable to find tree node for %s",
					__func__, item->info_type);
				return STAT_SET_UNKNOWN;
			}

			while (range) {

				min = range->min;
				max = range->max;

				/* valuetoset is in the range */
				if (min <= valuetoset && valuetoset <= max) {
					ok = 1;
					break;
				}
				range = range->next;
			}

		}

		if (!ok) {
			upslogx(LOG_ERR, "%s: value out of range [%s: %s]",
				__func__, item->info_type, value);
			return STAT_SET_UNKNOWN;	/* TODO: HANDLED but FAILED, not UNKNOWN! */
		}

	/* Check if given value is in the range of accepted values (enum) */
	} else if (item->qxflags & QX_FLAG_ENUM) {

		/* No NUT var is available for this item, so
		 * take its range from qx2nut table */
		if (item->qxflags & QX_FLAG_NONUT) {

			info_rw_t	*envalue;

			if (!strlen(value)) {
				upslogx(LOG_ERR, "%s: value not given for %s",
					__func__, item->info_type);
				return STAT_SET_UNKNOWN;	/* TODO: HANDLED but FAILED, not UNKNOWN! */
			}

			/* Loop on all existing values */
			for (envalue = item->info_rw; envalue != NULL && strlen(envalue->value) > 0; envalue++) {

				if (envalue->preprocess
				&&  envalue->preprocess(envalue->value, sizeof(envalue->value))
				) {
					continue;
				}

				if (strcasecmp(envalue->value, value))
					continue;

				/* value found */
				ok = 1;
				break;

			}

		/* We have a NUT var for this item, so check given value
		 * against the already set range */
		} else {

			const enum_t	*enumlist = state_getenumlist(root, item->info_type);

			/* Unable to find tree node for var */
			if (!enumlist) {
				upsdebugx(2, "%s: unable to find tree node for %s",
					__func__, item->info_type);
				return STAT_SET_UNKNOWN;
			}

			while (enumlist) {

				/* If this is not the right value, go on to the next */
				if (strcasecmp(enumlist->val, value)) {
					enumlist = enumlist->next;
					continue;
				}

				/* value found in enumlist */
				ok = 1;
				break;
			}

		}

		if (!ok) {
			upslogx(LOG_ERR, "%s: value out of range [%s: %s]",
				__func__, item->info_type, value);
			return STAT_SET_UNKNOWN;	/* TODO: HANDLED but FAILED, not UNKNOWN! */
		}

	/* Check if given value is not too long (string) */
	} else if (item->info_flags & ST_FLAG_STRING) {

		const long	aux = state_getaux(root, item->info_type);

		/* Unable to find tree node for var */
		if (aux < 0) {
			upsdebugx(2, "%s: unable to find tree node for %s",
				__func__, item->info_type);
			return STAT_SET_UNKNOWN;
		}

		/* FIXME? Should this cast to "long"?
		 * An int-size string is quite a lot already,
		 * even on architectures with a moderate INTMAX
		 */
		if (aux < (int)strlen(value)) {
			upslogx(LOG_ERR, "%s: value is too long [%s: %s]",
				__func__, item->info_type, value);
			return STAT_SET_UNKNOWN;	/* TODO: HANDLED but FAILED, not UNKNOWN! */
		}

	}

	/* Preprocess value: from NUT-compliant to UPS-compliant */
	if (item->preprocess != NULL
	&&  item->preprocess(item, value, sizeof(value))
	) {
		/* Something went wrong */
		upslogx(LOG_ERR, "%s: FAILED", __func__);
		return STAT_SET_UNKNOWN;	/* TODO: HANDLED but FAILED, not UNKNOWN! */
	}

	/* Handle server side variable */
	if (item->qxflags & QX_FLAG_ABSENT) {
		upsdebugx(2, "%s: setting server side variable %s",
			__func__, item->info_type);
		dstate_setinfo(item->info_type, "%s", value);
		upslogx(LOG_INFO, "%s: SUCCEED", __func__);
		return STAT_SET_HANDLED;
	}

	/* No preprocess function -> nothing to do with val */
	if (item->preprocess == NULL)
		snprintf(value, sizeof(value), "%s", "");

	/* Actual variable setting */
	if (qx_process(item, strlen(value) > 0 ? value : NULL)) {
		/* Something went wrong */
		upslogx(LOG_ERR, "%s: FAILED", __func__);
		return STAT_SET_UNKNOWN;	/* TODO: HANDLED but FAILED, not UNKNOWN! */
	}

	/* We got a reply from the UPS:
	 * either subdriver->accepted (-> command handled)
	 * or the command itself echoed back (-> command failed) */
	if (strlen(item->value) > 0) {

		if (subdriver->accepted != NULL
		&&  !strcasecmp(item->value, subdriver->accepted)
		) {
			upslogx(LOG_INFO, "%s: SUCCEED", __func__);
			/* Set the status so that SEMI_STATIC vars are polled */
			data_has_changed = TRUE;
			return STAT_SET_HANDLED;
		}

		upslogx(LOG_ERR, "%s: FAILED", __func__);
		return STAT_SET_UNKNOWN;	/* TODO: HANDLED but FAILED, not UNKNOWN! */

	}

	/* No reply from the UPS -> command handled */
	upslogx(LOG_INFO, "%s: SUCCEED", __func__);
	/* Set the status so that SEMI_STATIC vars are polled */
	data_has_changed = TRUE;
	return STAT_SET_HANDLED;
}

/* Try to shutdown the UPS */
void	upsdrv_shutdown(void)
	__attribute__((noreturn));

void	upsdrv_shutdown(void)
{
	int		retry;
	item_t		*item;
	const char	*val;

	upsdebugx(1, "%s...", __func__);

	/* Get user-defined delays */

	/* Start delay */
	item = find_nut_info("ups.delay.start", 0, QX_FLAG_SKIP);

	/* Don't know what happened */
	if (!item)
		fatalx(EXIT_FAILURE, "Unable to set start delay");

	/* Set the default value */
	dstate_setinfo(item->info_type, "%s", item->dfl);

	/* Set var flags/range/enum */
	qx_set_var(item);

	/* Retrieve user defined delay settings */
	val = getval(QX_VAR_ONDELAY);

	if (val && setvar(item->info_type, val) != STAT_SET_HANDLED) {
		fatalx(EXIT_FAILURE, "Start delay '%s' out of range", val);
	}

	/* Shutdown delay */
	item = find_nut_info("ups.delay.shutdown", 0, QX_FLAG_SKIP);

	/* Don't know what happened */
	if (!item)
		fatalx(EXIT_FAILURE, "Unable to set shutdown delay");

	/* Set the default value */
	dstate_setinfo(item->info_type, "%s", item->dfl);

	/* Set var flags/range/enum */
	qx_set_var(item);

	/* Retrieve user defined delay settings */
	val = getval(QX_VAR_OFFDELAY);

	if (val && setvar(item->info_type, val) != STAT_SET_HANDLED) {
		fatalx(EXIT_FAILURE, "Shutdown delay '%s' out of range", val);
	}

	/* Stop pending shutdowns */
	if (find_nut_info("shutdown.stop", QX_FLAG_CMD, QX_FLAG_SKIP)) {

		for (retry = 1; retry <= MAXTRIES; retry++) {

			if (instcmd("shutdown.stop", NULL) != STAT_INSTCMD_HANDLED) {
				continue;
			}

			break;

		}

		if (retry > MAXTRIES) {
			upslogx(LOG_NOTICE, "No shutdown pending");
		}

	}

	/* Shutdown */
	for (retry = 1; retry <= MAXTRIES; retry++) {

		if (testvar("stayoff")) {

			if (instcmd("shutdown.stayoff", NULL) != STAT_INSTCMD_HANDLED) {
				continue;
			}

		} else {

			if (instcmd("shutdown.return", NULL) != STAT_INSTCMD_HANDLED) {
				continue;
			}

		}

		fatalx(EXIT_SUCCESS, "Shutting down in %s seconds",
			dstate_getinfo("ups.delay.shutdown"));
	}

	fatalx(EXIT_FAILURE, "Shutdown failed!");
}

#ifdef QX_USB
	#ifndef TESTING
		static const struct {
			const char	*name;
			int		(*command)(const char *cmd, char *buf, size_t buflen);
		} usbsubdriver[] = {
			{ "cypress", &cypress_command },
			{ "phoenixtec", &phoenixtec_command },
			{ "phoenix", &phoenix_command },
			{ "ippon", &ippon_command },
			{ "krauler", &krauler_command },
			{ "fabula", &fabula_command },
			{ "hunnox", &hunnox_command },
			{ "fuji", &fuji_command },
			{ "sgs", &sgs_command },
			{ "snr", &snr_command },
			{ "ablerex", &ablerex_command },
			{ NULL, NULL }
		};
	#endif
#endif


void	upsdrv_help(void)
{
#ifdef QX_USB
	#ifndef TESTING
	printf("\nAcceptable values for 'subdriver' via -x or ups.conf in this driver: ");
	size_t i;

	for (i = 0; usbsubdriver[i].name != NULL; i++) {
		if (i>0)
			printf(", ");
		printf("%s", usbsubdriver[i].name);
	}
	printf("\n\n");
	#endif
#endif

	printf("Read The Fine Manual ('man 8 nutdrv_qx')\n");
}

/* Adding flags/vars */
void	upsdrv_makevartable(void)
{
	char	temp[SMALLBUF];
	int	i;

	upsdebugx(1, "%s...", __func__);

	snprintf(temp, sizeof(temp),
		"Set shutdown delay, in seconds (default=%s)", DEFAULT_OFFDELAY);
	addvar(VAR_VALUE, QX_VAR_OFFDELAY, temp);

	snprintf(temp, sizeof(temp),
		"Set startup delay, in seconds (default=%s)", DEFAULT_ONDELAY);
	addvar(VAR_VALUE, QX_VAR_ONDELAY, temp);

	addvar(VAR_FLAG, "stayoff",
		"If invoked the UPS won't return after a shutdown when FSD arises");

	snprintf(temp, sizeof(temp),
		"Set polling frequency, in seconds, to reduce data flow (default=%d)",
			 DEFAULT_POLLFREQ);
	addvar(VAR_VALUE, QX_VAR_POLLFREQ, temp);

	addvar(VAR_VALUE, "protocol",
		"Preselect communication protocol (skip autodetection)");

	/* battery.{charge,runtime} guesstimation */
	addvar(VAR_VALUE, "runtimecal",
		"Parameters used for runtime calculation");
	addvar(VAR_VALUE, "chargetime",
		"Nominal charge time for UPS battery");
	addvar(VAR_VALUE, "idleload",
		"Minimum load to be used for runtime calculation");

#ifdef QX_USB
	addvar(VAR_VALUE, "subdriver", "Serial-over-USB subdriver selection");
	/* allow -x vendor=X, vendorid=X, product=X, productid=X, serial=X */
	nut_usb_addvars();

	addvar(VAR_VALUE, "langid_fix",
		"Apply the language ID workaround to the krauler subdriver "
		"(0x409 or 0x4095)");
	addvar(VAR_FLAG, "noscanlangid", "Don't autoscan valid range for langid");
#endif	/* QX_USB */

#ifdef QX_SERIAL
	addvar(VAR_VALUE, "cablepower", "Set cable power for serial interface");
#endif	/* QX_SERIAL */

	/* Subdrivers flags/vars */
	for (i = 0; subdriver_list[i] != NULL; i++) {

		if (subdriver_list[i]->makevartable != NULL)
			subdriver_list[i]->makevartable();

	}
}

/* Update UPS status/infos */
void	upsdrv_updateinfo(void)
{
	time_t		now;
	static int	retry = 0;

	upsdebugx(1, "%s...", __func__);

	time(&now);

	/* Clear status buffer before beginning */
	status_init();

	/* Do a full update (polling) every pollfreq or upon data change
	 * (i.e. setvar/instcmd) */
	if ((now > (lastpoll + pollfreq)) || (data_has_changed == TRUE)) {

		upsdebugx(1, "Full update...");

		/* Clear ups_status */
		ups_status = 0;

		alarm_init();

		if (qx_ups_walk(QX_WALKMODE_FULL_UPDATE) == FALSE) {

			if (retry < MAXTRIES || retry == MAXTRIES) {
				upsdebugx(1,
					"Communications with the UPS lost: status read failed!");
				retry++;
			} else {
				dstate_datastale();
			}

			return;
		}

		lastpoll = now;
		data_has_changed = FALSE;

		ups_alarm_set();
		alarm_commit();

	} else {

		upsdebugx(1, "Quick update...");

		/* Quick poll data only to see if the UPS is still connected */
		if (qx_ups_walk(QX_WALKMODE_QUICK_UPDATE) == FALSE) {

			if (retry < MAXTRIES || retry == MAXTRIES) {
				upsdebugx(1,
					"Communications with the UPS lost: status read failed!");
				retry++;
			} else {
				dstate_datastale();
			}

			return;
		}

	}

	ups_status_set();
	status_commit();

	if (retry > MAXTRIES) {
		upslogx(LOG_NOTICE, "Communications with the UPS re-established");
	}

	retry = 0;

	dstate_dataok();
}

/* Initialise data from UPS */
void	upsdrv_initinfo(void)
{
	char	*val;

	upsdebugx(1, "%s...", __func__);

	dstate_setinfo("driver.version.data", "%s", subdriver->name);

	/* Initialise data */
	if (qx_ups_walk(QX_WALKMODE_INIT) == FALSE) {
		fatalx(EXIT_FAILURE, "Can't initialise data from the UPS");
	}

	/* Init battery guesstimation */
	qx_initbattery();

	if (dstate_getinfo("ups.delay.start")) {

		/* Retrieve user defined delay settings */
		val = getval(QX_VAR_ONDELAY);

		if (val && setvar("ups.delay.start", val) != STAT_SET_HANDLED) {
			fatalx(EXIT_FAILURE, "Start delay '%s' out of range", val);
		}

	}

	if (dstate_getinfo("ups.delay.shutdown")) {

		/* Retrieve user defined delay settings */
		val = getval(QX_VAR_OFFDELAY);

		if (val && setvar("ups.delay.shutdown", val) != STAT_SET_HANDLED) {
			fatalx(EXIT_FAILURE, "Shutdown delay '%s' out of range", val);
		}

	}

	if (!find_nut_info("load.off", QX_FLAG_CMD, QX_FLAG_SKIP)
	&&  find_nut_info("load.off.delay", QX_FLAG_CMD, QX_FLAG_SKIP)
	) {
		/* Adds default with a delay value of '0' (= immediate) */
		dstate_addcmd("load.off");
	}

	if (!find_nut_info("load.on", QX_FLAG_CMD, QX_FLAG_SKIP)
	&&  find_nut_info("load.on.delay", QX_FLAG_CMD, QX_FLAG_SKIP)
	) {
		/* Adds default with a delay value of '0' (= immediate) */
		dstate_addcmd("load.on");
	}

	/* Init polling frequency */
	val = getval(QX_VAR_POLLFREQ);
	if (val)
		pollfreq = strtol(val, NULL, 10);

	dstate_setinfo("driver.parameter.pollfreq", "%ld", pollfreq);

	time(&lastpoll);

	/* Install handlers */
	upsh.setvar = setvar;
	upsh.instcmd = instcmd;

	/* Subdriver initinfo */
	if (subdriver->initinfo != NULL)
		subdriver->initinfo();
}

/* Open the port and the like and choose the subdriver */
void	upsdrv_initups(void)
{
	upsdebugx(1, "%s...", __func__);

#if defined(QX_SERIAL) && defined(QX_USB)

	/* Whether the device is connected through USB or serial */
	if (
		!strcasecmp(dstate_getinfo("driver.parameter.port"), "auto") ||
		getval("subdriver") ||
		getval("vendorid") ||
		getval("productid") ||
		getval("vendor") ||
		getval("product") ||
		getval("serial") ||
		getval("bus") ||
		getval("langid_fix")
	) {
		/* USB */
		is_usb = 1;
	} else {
		/* Serial */
		is_usb = 0;
	}

#endif	/* QX_SERIAL && QX_USB */

/* Serial */
#ifdef QX_SERIAL

	#ifdef QX_USB
	if (!is_usb) {
	#endif	/* QX_USB */

	#ifndef TESTING

		const struct {
			const char	*val;
			const int	dtr;
			const int	rts;
		} cablepower[] = {
			{ "normal",	1, 0 },	/* Default */
			{ "reverse",	0, 1 },
			{ "both",	1, 1 },
			{ "none",	0, 0 },
			{ NULL, 0, 0 }
		};

		int		i;
		const char	*val;
		struct termios	tio;

		/* Open and lock the serial port and set the speed to 2400 baud. */
		upsfd = ser_open(device_path);
		ser_set_speed(upsfd, device_path, B2400);

		if (tcgetattr(upsfd, &tio)) {
			fatal_with_errno(EXIT_FAILURE, "tcgetattr");
		}

		/* Use canonical mode input processing (to read reply line) */
		tio.c_lflag |= ICANON;	/* Canonical input (erase and kill processing) */

		tio.c_cc[VEOF] = _POSIX_VDISABLE;
		tio.c_cc[VEOL] = '\r';
		tio.c_cc[VERASE] = _POSIX_VDISABLE;
		tio.c_cc[VINTR] = _POSIX_VDISABLE;
		tio.c_cc[VKILL] = _POSIX_VDISABLE;
		tio.c_cc[VQUIT] = _POSIX_VDISABLE;
		tio.c_cc[VSUSP] = _POSIX_VDISABLE;
		tio.c_cc[VSTART] = _POSIX_VDISABLE;
		tio.c_cc[VSTOP] = _POSIX_VDISABLE;

		if (tcsetattr(upsfd, TCSANOW, &tio)) {
			fatal_with_errno(EXIT_FAILURE, "tcsetattr");
		}

		val = getval("cablepower");
		for (i = 0; val && cablepower[i].val; i++) {

			if (!strcasecmp(val, cablepower[i].val)) {
				break;
			}
		}

		if (!cablepower[i].val) {
			fatalx(EXIT_FAILURE, "Value '%s' not valid for 'cablepower'", val);
		}

		ser_set_dtr(upsfd, cablepower[i].dtr);
		ser_set_rts(upsfd, cablepower[i].rts);

		/* Allow some time to settle for the cablepower */
		usleep(100000);

	#endif	/* TESTING */

	#ifdef QX_USB
	} else {	/* is_usb */
	#endif	/* QX_USB */

#endif	/* QX_SERIAL */

/* USB */
#ifdef QX_USB

	#ifndef TESTING
		int	ret, langid;
		char	tbuf[255];	/* Some devices choke on size > 255 */
		char	*regex_array[7];

		char	*subdrv = getval("subdriver");

		regex_array[0] = getval("vendorid");
		regex_array[1] = getval("productid");
		regex_array[2] = getval("vendor");
		regex_array[3] = getval("product");
		regex_array[4] = getval("serial");
		regex_array[5] = getval("bus");
		regex_array[6] = getval("device");

		/* Check for language ID workaround (#1) */
		if (getval("langid_fix")) {
			/* Skip "0x" prefix and set back to hexadecimal */
			unsigned int u_langid_fix;
			if ( (sscanf(getval("langid_fix") + 2, "%x", &u_langid_fix) != 1)
			||   (u_langid_fix > INT_MAX)
			) {
				upslogx(LOG_NOTICE, "Error enabling language ID workaround");
			} else {
				langid_fix = (int)u_langid_fix;
				upsdebugx(2,
					"Language ID workaround enabled (using '0x%x')",
					langid_fix);
			}
		}

		/* Pick up the subdriver name if set explicitly */
		if (subdrv) {

			int	i;

			if (!regex_array[0] || !regex_array[1]) {
				fatalx(EXIT_FAILURE,
					"When specifying a subdriver, "
					"'vendorid' and 'productid' are mandatory.");
			}

			for (i = 0; usbsubdriver[i].name; i++) {

				if (strcasecmp(subdrv, usbsubdriver[i].name)) {
					continue;
				}

				subdriver_command = usbsubdriver[i].command;
				break;
			}

			if (!subdriver_command) {
				fatalx(EXIT_FAILURE, "Subdriver '%s' not found!", subdrv);
			}

		}

		ret = USBNewRegexMatcher(&regex_matcher,
			regex_array,
			REG_ICASE | REG_EXTENDED);
		switch (ret)
		{
		case -1:
			fatal_with_errno(EXIT_FAILURE, "USBNewRegexMatcher");
		case 0:
			break;	/* All is well */
		default:
			fatalx(EXIT_FAILURE,
				"Invalid regular expression: %s",
				 regex_array[ret]);
		}

		/* Link the matchers */
		regex_matcher->next = &device_matcher;

		ret = usb->open(&udev, &usbdevice, regex_matcher, NULL);
		if (ret < 0) {
			fatalx(EXIT_FAILURE,
				"No supported devices found. "
				"Please check your device availability with 'lsusb'\n"
				"and make sure you have an up-to-date version of NUT. "
				"If this does not help,\n"
				"try running the driver with at least 'subdriver', "
				"'vendorid' and 'productid'\n"
				"options specified. Please refer to the man page "
				"for details about these options\n"
				"(man 8 nutdrv_qx).\n");
		}

		if (!subdriver_command) {
			fatalx(EXIT_FAILURE, "No subdriver selected");
		}

		/* Create a new matcher for later reopening */
		ret = USBNewExactMatcher(&reopen_matcher, &usbdevice);
		if (ret) {
			fatal_with_errno(EXIT_FAILURE, "USBNewExactMatcher");
		}

		/* Link the matchers */
		reopen_matcher->next = regex_matcher;

		dstate_setinfo("ups.vendorid", "%04x", usbdevice.VendorID);
		dstate_setinfo("ups.productid", "%04x", usbdevice.ProductID);

		/* Check for language ID workaround (#2) */
		if ((langid_fix != -1) && (!getval("noscanlangid"))) {
			/* Future improvement:
			 *   Asking for the zero'th index is special - it returns
			 *       a string descriptor that contains all the language
			 *       IDs supported by the device.
			 *   Typically there aren't many - often only one.
			 *   The language IDs are 16 bit numbers, and they start at
			 *       the third byte in the descriptor.
			 *   See USB 2.0 specification, section 9.6.7, for more
			 *       information on this.
			 * This should allow automatic application of the workaround */
			ret = usb_get_string(udev, 0, 0,
				(usb_ctrl_charbuf)tbuf, sizeof(tbuf));
			if (ret >= 4) {
				langid = tbuf[2] | (tbuf[3] << 8);
				upsdebugx(1,
					"First supported language ID: 0x%x "
					"(please report to the NUT maintainer!)",
					langid);
			}
		}

	#endif	/* TESTING */

	#ifdef QX_SERIAL
	}	/* is_usb */
	#endif	/* QX_SERIAL */

#endif	/* QX_USB */

	/* Choose subdriver */
	if (!subdriver_matcher())
		fatalx(EXIT_FAILURE, "Device not supported!");

	/* Subdriver initups */
	if (subdriver->initups != NULL)
		subdriver->initups();
}

/* Close the ports and the like */
void	upsdrv_cleanup(void)
{
	upsdebugx(1, "%s...", __func__);

#ifndef TESTING

#ifdef QX_SERIAL

	#ifdef QX_USB
	if (!is_usb) {
	#endif	/* QX_USB */

		ser_set_dtr(upsfd, 0);
		ser_close(upsfd, device_path);

	#ifdef QX_USB
	} else {	/* is_usb */
	#endif	/* QX_USB */

#endif	/* QX_SERIAL */

#ifdef QX_USB

		usb->close(udev);
		USBFreeExactMatcher(reopen_matcher);
		USBFreeRegexMatcher(regex_matcher);
		free(usbdevice.Vendor);
		free(usbdevice.Product);
		free(usbdevice.Serial);
		free(usbdevice.Bus);
		free(usbdevice.Device);

	#ifdef QX_SERIAL
	}	/* is_usb */
	#endif	/* QX_SERIAL */

#endif	/* QX_USB */

#endif	/* TESTING */

}


/* == Support functions == */

/* Generic command processing function: send a command and read a reply.
 * Returns < 0 on error, 0 on timeout and the number of bytes read on success. */
static ssize_t	qx_command(const char *cmd, char *buf, size_t buflen)
{
/* NOTE: Could not find in which ifdef-ed codepath, but clang complained
 * about unused parameters here. Reference them just in case...
 */
	NUT_UNUSED_VARIABLE(cmd);
	NUT_UNUSED_VARIABLE(buf);
	NUT_UNUSED_VARIABLE(buflen);

#ifndef TESTING

	ssize_t	ret = -1;

# ifdef QX_USB

#  ifdef QX_SERIAL
	/* Communication: USB */
	if (is_usb) {
#  endif	/* QX_SERIAL (&& QX_USB)*/

		if (udev == NULL) {
			ret = usb->open(&udev, &usbdevice, reopen_matcher, NULL);

			if (ret < 1) {
				return ret;
			}
		}

		ret = (*subdriver_command)(cmd, buf, buflen);

		if (ret >= 0) {
			return ret;
		}

		switch (ret)
		{
		case ERROR_BUSY:	/* Device or resource busy */
			fatal_with_errno(EXIT_FAILURE, "Got disconnected by another driver");
#ifndef HAVE___ATTRIBUTE__NORETURN
# if (defined HAVE_PRAGMA_GCC_DIAGNOSTIC_PUSH_POP) && (defined HAVE_PRAGMA_GCC_DIAGNOSTIC_IGNORED_UNREACHABLE_CODE)
#  pragma GCC diagnostic push
#  pragma GCC diagnostic ignored "-Wunreachable-code"
# endif
			exit(EXIT_FAILURE);	/* Should not get here in practice, but compiler is afraid we can fall through */
# if (defined HAVE_PRAGMA_GCC_DIAGNOSTIC_PUSH_POP) && (defined HAVE_PRAGMA_GCC_DIAGNOSTIC_IGNORED_UNREACHABLE_CODE)
#  pragma GCC diagnostic pop
# endif
#endif

	#if WITH_LIBUSB_0_1			/* limit to libusb 0.1 implementation */
		case -EPERM:		/* Operation not permitted */
			fatal_with_errno(EXIT_FAILURE, "Permissions problem");
#ifndef HAVE___ATTRIBUTE__NORETURN
# if (defined HAVE_PRAGMA_GCC_DIAGNOSTIC_PUSH_POP) && (defined HAVE_PRAGMA_GCC_DIAGNOSTIC_IGNORED_UNREACHABLE_CODE)
#  pragma GCC diagnostic push
#  pragma GCC diagnostic ignored "-Wunreachable-code"
# endif
			exit(EXIT_FAILURE);	/* Should not get here in practice, but compiler is afraid we can fall through */
# if (defined HAVE_PRAGMA_GCC_DIAGNOSTIC_PUSH_POP) && (defined HAVE_PRAGMA_GCC_DIAGNOSTIC_IGNORED_UNREACHABLE_CODE)
#  pragma GCC diagnostic pop
# endif
#endif
	#endif	/* WITH_LIBUSB_0_1 */

		case ERROR_PIPE:	/* Broken pipe */
			if (usb_clear_halt(udev, 0x81) == 0) {
				upsdebugx(1, "Stall condition cleared");
				break;
			}
#if (defined ETIME) && ETIME && WITH_LIBUSB_0_1		/* limit to libusb 0.1 implementation */
			goto fallthrough_case_ETIME;
		case -ETIME:		/* Timer expired */
		fallthrough_case_ETIME:
#endif	/* ETIME && WITH_LIBUSB_0_1 */
			if (usb_reset(udev) == 0) {
				upsdebugx(1, "Device reset handled");
			}
			goto fallthrough_case_reconnect;
		case ERROR_NO_DEVICE:	/* No such device */
		case ERROR_ACCESS:	/* Permission denied */
		case ERROR_IO:		/* I/O error */
#if WITH_LIBUSB_0_1			/* limit to libusb 0.1 implementation */
		case -ENXIO:		/* No such device or address */
#endif	/* WITH_LIBUSB_0_1 */
		case ERROR_NOT_FOUND:	/* No such file or directory */
		fallthrough_case_reconnect:
			/* Uh oh, got to reconnect! */
			usb->close(udev);
			udev = NULL;
			break;

		case ERROR_TIMEOUT:	/* Connection timed out */
		case ERROR_OVERFLOW:	/* Value too large for defined data type */
#if EPROTO && WITH_LIBUSB_0_1		/* limit to libusb 0.1 implementation */
		case -EPROTO:		/* Protocol error */
#endif
		default:
			break;
		}

#  ifdef QX_SERIAL
	/* Communication: serial */
	} else {	/* !is_usb */
#  endif	/* QX_SERIAL (&& QX_USB) */

# endif	/* QX_USB (&& TESTING) */

# ifdef QX_SERIAL

		ser_flush_io(upsfd);

		ret = ser_send(upsfd, "%s", cmd);

		if (ret <= 0) {
			upsdebugx(3, "send: %s (%zd)",
				ret ? strerror(errno) : "timeout", ret);
			return ret;
		}

		upsdebugx(3, "send: '%.*s'",
			(int)strcspn(cmd, "\r"), cmd);

		ret = ser_get_buf(upsfd, buf, buflen, SER_WAIT_SEC, 0);

		if (ret <= 0) {
			upsdebugx(3, "read: %s (%zd)",
				ret ? strerror(errno) : "timeout", ret);
			return ret;
		}

		upsdebug_hex(5, "read", buf, (size_t)ret);
		upsdebugx(3, "read: '%.*s'", (int)strcspn(buf, "\r"), buf);

#  ifdef QX_USB
	}	/* !is_usb */
#  endif	/* QX_USB (&& QX_SERIAL) */

# endif	/* QX_SERIAL (&& TESTING) */

	return ret;

#else	/* TESTING */

	testing_t	*testing = subdriver->testing;
	int		i;

	memset(buf, 0, buflen);

	upsdebugx(3, "send: '%.*s'", (int)strcspn(cmd, "\r"), cmd);

	for (i = 0; cmd && testing[i].cmd; i++) {

		if (strcasecmp(cmd, testing[i].cmd)) {
			continue;
		}

		upsdebugx(3, "read: '%.*s'",
			(int)strcspn(testing[i].answer, "\r"),
			testing[i].answer);

		/* If requested to do so and this is the case, try to preserve inner '\0's (treat answer as a sequence of bytes) */
		if (testing[i].answer_len > 0 && strlen(testing[i].answer) < (size_t)testing[i].answer_len) {

			size_t	len;

			len = buflen <= (size_t)testing[i].answer_len ? buflen - 1 : (size_t)testing[i].answer_len;
			len = len <= sizeof(testing[i].answer) ? len : sizeof(testing[i].answer);

			memcpy(buf, testing[i].answer, len);
			upsdebug_hex(4, "read", buf, (int)len);

			return len;

		}

		return snprintf(buf, buflen, "%s", testing[i].answer);

	}

	/* If the driver expects some kind of reply in case of error.. */
	if (subdriver->rejected != NULL) {

		/* ..fulfill its expectations.. */
		upsdebugx(3, "read: '%.*s'",
			(int)strcspn(subdriver->rejected, "\r"),
			subdriver->rejected);
		return snprintf(buf, buflen, "%s", subdriver->rejected);

	/* ..otherwise.. */
	} else {

		/* ..echo back the command */
		upsdebugx(3, "read: '%.*s'", (int)strcspn(cmd, "\r"), cmd);
		return snprintf(buf, buflen, "%s", cmd);

	}

#endif	/* TESTING */
}

/* See header file for details.
 * Interpretation is done in ups_status_set(). */
void	update_status(const char *value)
{
	status_lkp_t	*status_item;
	int		clear = 0;

	upsdebugx(5, "%s: %s", __func__, value);

	if (*value == '!') {
		value++;
		clear = 1;
	}

	for (status_item = status_info; status_item->status_str != NULL ; status_item++) {

		if (strcasecmp(status_item->status_str, value))
			continue;

		if (clear) {
			ups_status &= ~status_item->status_mask;
		} else {
			ups_status |= status_item->status_mask;
		}

		return;
	}

	upsdebugx(5, "%s: Warning! %s not in list of known values",
		__func__, value);
}

/* Choose subdriver */
static int	subdriver_matcher(void)
{
	const char	*protocol = getval("protocol");
	int		i;

	/* Select the subdriver for this device */
	for (i = 0; subdriver_list[i] != NULL; i++) {

		int	j;

		/* If protocol is set in ups.conf, use it */
		if (protocol) {

			char	subdrv_name[SMALLBUF];

			/* Get rid of subdriver version */
			snprintf(subdrv_name, sizeof(subdrv_name), "%.*s",
				(int)strcspn(subdriver_list[i]->name, " "),
				subdriver_list[i]->name);

			if (strcasecmp(subdrv_name, protocol)) {
				upsdebugx(2, "Skipping protocol %s",
					subdriver_list[i]->name);
				continue;
			}

		}

		/* Give every subdriver some tries */
		for (j = 0; j < MAXTRIES; j++) {

			subdriver = subdriver_list[i];

			if (subdriver->claim()) {
				break;
			}

			subdriver = NULL;

		}

		if (subdriver != NULL)
			break;

	}

	if (!subdriver) {
		upslogx(LOG_ERR, "Device not supported!");
		return 0;
	}

	upslogx(LOG_INFO, "Using protocol: %s", subdriver->name);

	return 1;
}

/* Set vars boundaries */
static void	qx_set_var(item_t *item)
{
	if (!(item->qxflags & QX_FLAG_NONUT))
		dstate_setflags(item->info_type, item->info_flags);

	/* Set max length for strings, if needed */
	if (item->info_flags & ST_FLAG_STRING && !(item->qxflags & QX_FLAG_NONUT))
		dstate_setaux(item->info_type, strtol(item->info_rw[0].value, NULL, 10));

	/* Set enum list */
	if (item->qxflags & QX_FLAG_ENUM) {

		info_rw_t	*envalue;
		char		buf[LARGEBUF] = "";

		/* Loop on all existing values */
		for (envalue = item->info_rw; envalue != NULL && strlen(envalue->value) > 0; envalue++) {

			if (envalue->preprocess
			&&  envalue->preprocess(envalue->value, sizeof(envalue->value))
			) {
				continue;
			}

			/* This item is not available yet in NUT, so publish these data in the logs */
			if (item->qxflags & QX_FLAG_NONUT) {

				snprintfcat(buf, sizeof(buf), " %s", envalue->value);

			/* This item is available in NUT, add its enum to the variable */
			} else {

				dstate_addenum(item->info_type, "%s", envalue->value);

			}

		}

		if (item->qxflags & QX_FLAG_NONUT)
			upslogx(LOG_INFO, "%s, settable values:%s",
				item->info_type,
				strlen(buf) > 0 ? buf : " none");

	}

	/* Set range */
	if (item->qxflags & QX_FLAG_RANGE) {

		info_rw_t	*rvalue, *from = NULL, *to = NULL;
		int		ok = 0;

		/* Loop on all existing values */
		for (rvalue = item->info_rw; rvalue != NULL && strlen(rvalue->value) > 0; rvalue++) {

			if (rvalue->preprocess
			&&  rvalue->preprocess(rvalue->value, sizeof(rvalue->value))
			) {
				continue;
			}

			if (!from) {
				from = rvalue;
				continue;
			}

			to = rvalue;

			/* This item is not available yet in NUT, so
			 * publish these data in the logs */
			if (item->qxflags & QX_FLAG_NONUT) {

				upslogx(LOG_INFO, "%s, settable range: %s..%s",
					item->info_type, from->value, to->value);
				ok++;

			/* This item is available in NUT, add its range to the variable */
			} else {
				long lFrom = strtol(from->value, NULL, 10),
					lTo = strtol(to->value, NULL, 10);

				if (lFrom > INT_MAX || lTo > INT_MAX) {
					upslogx(LOG_INFO,
						"%s, settable range exceeds INT_MAX: %ld..%ld",
						item->info_type, lFrom, lTo);
				} else {
					dstate_addrange(item->info_type, (int)lFrom, (int)lTo);
				}
			}

			from = NULL;
			to = NULL;

		}

		/* This item is not available yet in NUT and we weren't able to
		 * get its range; let people know it */
		if ((item->qxflags & QX_FLAG_NONUT) && !ok)
			upslogx(LOG_INFO, "%s, settable range: none", item->info_type);

	}
}

/* Walk UPS variables and set elements of the qx2nut array. */
static bool_t	qx_ups_walk(walkmode_t mode)
{
	item_t	*item;
	int	retcode;

	/* Clear batt.{chrg,runt}.act for guesstimation */
	if (mode == QX_WALKMODE_FULL_UPDATE) {
		batt.runt.act = -1;
		batt.chrg.act = -1;
	}

	/* Clear data from previous_item */
	memset(previous_item.command, 0, sizeof(previous_item.command));
	memset(previous_item.answer, 0, sizeof(previous_item.answer));

	/* 3 modes: QX_WALKMODE_INIT, QX_WALKMODE_QUICK_UPDATE
	 *      and QX_WALKMODE_FULL_UPDATE */

	/* Device data walk */
	for (item = subdriver->qx2nut; item->info_type != NULL; item++) {

		/* Skip this item */
		if (item->qxflags & QX_FLAG_SKIP)
			continue;

		upsdebugx(10, "%s: processing: %s", __func__, item->info_type);

		/* Filter data according to mode */
		switch (mode)
		{
		/* Device capabilities enumeration */
		case QX_WALKMODE_INIT:

			/* Special case for handling server side variables */
			if (item->qxflags & QX_FLAG_ABSENT) {

				/* Already set */
				if (dstate_getinfo(item->info_type))
					continue;

				dstate_setinfo(item->info_type, "%s", item->dfl);

				/* Set var flags/range/enum */
				qx_set_var(item);

				continue;
			}

			/* Allow duplicates for these NUT variables */
			if (!strncmp(item->info_type, "ups.alarm", 9)
			||  !strncmp(item->info_type, "ups.status", 10)
			) {
				break;
			}

			/* This one doesn't exist yet */
			if (dstate_getinfo(item->info_type) == NULL)
				break;

			continue;

		case QX_WALKMODE_QUICK_UPDATE:

			/* Quick update only deals with status and alarms! */
			if (!(item->qxflags & QX_FLAG_QUICK_POLL))
				continue;

			break;

		case QX_WALKMODE_FULL_UPDATE:

			/* These don't need polling after initinfo() */
			if (item->qxflags & (QX_FLAG_ABSENT | QX_FLAG_CMD | QX_FLAG_SETVAR | QX_FLAG_STATIC))
				continue;

			/* These need to be polled after user changes (setvar / instcmd) */
			if ((item->qxflags & QX_FLAG_SEMI_STATIC)
			&&  (data_has_changed == FALSE)
			) {
				continue;
			}

			break;

#if (defined HAVE_PRAGMA_GCC_DIAGNOSTIC_PUSH_POP) && ( (defined HAVE_PRAGMA_GCC_DIAGNOSTIC_IGNORED_COVERED_SWITCH_DEFAULT) || (defined HAVE_PRAGMA_GCC_DIAGNOSTIC_IGNORED_UNREACHABLE_CODE) )
# pragma GCC diagnostic push
#endif
#ifdef HAVE_PRAGMA_GCC_DIAGNOSTIC_IGNORED_COVERED_SWITCH_DEFAULT
# pragma GCC diagnostic ignored "-Wcovered-switch-default"
#endif
#ifdef HAVE_PRAGMA_GCC_DIAGNOSTIC_IGNORED_UNREACHABLE_CODE
# pragma GCC diagnostic ignored "-Wunreachable-code"
#endif
/* Older CLANG (e.g. clang-3.4) seems to not support the GCC pragmas above */
#ifdef __clang__
#pragma clang diagnostic push
#pragma clang diagnostic ignored "-Wunreachable-code"
#pragma clang diagnostic ignored "-Wcovered-switch-default"
#endif
	/* All enum cases defined as of the time of coding
	 * have been covered above. Handle later definitions,
	 * memory corruptions and buggy inputs below...
	 */
		default:
			fatalx(EXIT_FAILURE, "%s: unknown update mode!", __func__);
#ifdef __clang__
# pragma clang diagnostic pop
#endif
#if (defined HAVE_PRAGMA_GCC_DIAGNOSTIC_PUSH_POP) && ( (defined HAVE_PRAGMA_GCC_DIAGNOSTIC_IGNORED_COVERED_SWITCH_DEFAULT) || (defined HAVE_PRAGMA_GCC_DIAGNOSTIC_IGNORED_UNREACHABLE_CODE) )
# pragma GCC diagnostic pop
#endif

		}

		/* Instant commands */
		if (item->qxflags & QX_FLAG_CMD) {
			dstate_addcmd(item->info_type);
			continue;
		}

		/* Setvars */
		if (item->qxflags & QX_FLAG_SETVAR) {

			if (item->qxflags & QX_FLAG_NONUT) {
				setvar(item->info_type, NULL);
				item->qxflags |= QX_FLAG_SKIP;
			}

			continue;

		}

		/* Check whether the previous item uses the same command
		 * and then use its answer, if available.. */
		if (strlen(previous_item.command) > 0
		&&  strlen(previous_item.answer) > 0
		&&  !strcasecmp(previous_item.command, item->command)
		) {

			snprintf(item->answer, sizeof(item->answer), "%s",
				previous_item.answer);

			/* Process the answer */
			retcode = qx_process_answer(item, strlen(item->answer));

		/* ..otherwise: execute command to get answer from the UPS */
		} else {

			retcode = qx_process(item, NULL);

		}

		/* Record item as previous_item */
		snprintf(previous_item.command, sizeof(previous_item.command), "%s",
			item->command);
		snprintf(previous_item.answer, sizeof(previous_item.answer), "%s",
			item->answer);

		if (retcode) {

			/* Clear data from the item */
			memset(item->answer, 0, sizeof(item->answer));
			memset(item->value, 0, sizeof(item->value));

			if (item->qxflags & QX_FLAG_QUICK_POLL)
				return FALSE;

			if (mode == QX_WALKMODE_INIT)
				/* Skip this item from now on */
				item->qxflags |= QX_FLAG_SKIP;

			/* Don't know what happened, try again later... */
			continue;

		}

		/* Process the value we got back (set status bits
		 * and set the value of other parameters) */
		retcode = ups_infoval_set(item);

		/* Clear data from the item */
		memset(item->answer, 0, sizeof(item->answer));
		memset(item->value, 0, sizeof(item->value));

		/* Uh-oh! Some error! */
		if (retcode == -1) {

			if (item->qxflags & QX_FLAG_QUICK_POLL)
				return FALSE;

			continue;

		}

		/* Set var flags/range/enum (not for ups.{alarm.status},
		 * hence the retcode check) */
		if (retcode && mode == QX_WALKMODE_INIT) {
			qx_set_var(item);
		}

	}

	/* Update battery guesstimation */
	if (mode == QX_WALKMODE_FULL_UPDATE
	&&  (d_equal(batt.runt.act, -1) || d_equal(batt.chrg.act, -1))
	) {

		if (getval("runtimecal")) {

			time_t	battery_now;

			time(&battery_now);

			/* OL */
			if (ups_status & STATUS(OL)) {

				batt.runt.est += batt.runt.nom * difftime(battery_now, battery_lastpoll) / batt.chrg.time;
				if (batt.runt.est > batt.runt.nom) {
					batt.runt.est = batt.runt.nom;
				}

			/* OB */
			} else {

				batt.runt.est -= load.eff * difftime(battery_now, battery_lastpoll);
				if (batt.runt.est < 0) {
					batt.runt.est = 0;
				}

			}

			if (d_equal(batt.chrg.act, -1))
				dstate_setinfo("battery.charge", "%.0f",
					100 * batt.runt.est / batt.runt.nom);

			if (d_equal(batt.runt.act, -1) && !qx_load())
				dstate_setinfo("battery.runtime", "%.0f",
					batt.runt.est / load.eff);

			battery_lastpoll = battery_now;

		} else {

			qx_battery();

		}
	}

	return TRUE;
}

/* Convert the local status information to NUT format and set NUT alarms. */
static void	ups_alarm_set(void)
{
	if (ups_status & STATUS(RB)) {
		alarm_set("Replace battery!");
	}
	if (ups_status & STATUS(FSD)) {
		alarm_set("Shutdown imminent!");
	}
}

/* Convert the local status information to NUT format and set NUT status. */
static void	ups_status_set(void)
{
	if (ups_status & STATUS(OL)) {
		status_set("OL");		/* On line */
	} else {
		status_set("OB");		/* On battery */
	}
	if (ups_status & STATUS(DISCHRG)) {
		status_set("DISCHRG");		/* Discharging */
	}
	if (ups_status & STATUS(CHRG)) {
		status_set("CHRG");		/* Charging */
	}
	if (ups_status & STATUS(LB)) {
		status_set("LB");		/* Low battery */
	}
	if (ups_status & STATUS(OVER)) {
		status_set("OVER");		/* Overload */
	}
	if (ups_status & STATUS(RB)) {
		status_set("RB");		/* Replace battery */
	}
	if (ups_status & STATUS(TRIM)) {
		status_set("TRIM");		/* SmartTrim */
	}
	if (ups_status & STATUS(BOOST)) {
		status_set("BOOST");		/* SmartBoost */
	}
	if (ups_status & STATUS(BYPASS)) {
		status_set("BYPASS");		/* On bypass */
	}
	if (ups_status & STATUS(OFF)) {
		status_set("OFF");		/* UPS is off */
	}
	if (ups_status & STATUS(CAL)) {
		status_set("CAL");		/* Calibration */
	}
	if (ups_status & STATUS(FSD)) {
		status_set("FSD");		/* Forced shutdown */
	}
}

/* See header file for details. */
item_t	*find_nut_info(const char *varname, const unsigned long flag, const unsigned long noflag)
{
	item_t	*item;

	for (item = subdriver->qx2nut; item->info_type != NULL; item++) {

		if (strcasecmp(item->info_type, varname))
			continue;

		if (flag && ((item->qxflags & flag) != flag))
			continue;

		if (noflag && (item->qxflags & noflag))
			continue;

		return item;
	}

	upsdebugx(2, "%s: info type %s not found", __func__, varname);
	return NULL;
}

/* Process the answer we got back from the UPS
 * Return -1 on errors, 0 on success */
static int	qx_process_answer(item_t *item, const size_t len)
{
	/* Query rejected by the UPS */
	if (subdriver->rejected && !strcasecmp(item->answer, subdriver->rejected)) {
		upsdebugx(2, "%s: query rejected by the UPS (%s)",
			__func__, item->info_type);
		return -1;
	}

	/* Short reply */
	if (item->answer_len && len < item->answer_len) {
		upsdebugx(2, "%s: short reply (%s)",
			__func__, item->info_type);
		return -1;
	}

	/* Wrong leading character */
	if (item->leading && item->answer[0] != item->leading) {
		upsdebugx(2,
			"%s: %s - invalid start character [%02x], expected [%02x]",
			__func__, item->info_type, item->answer[0], item->leading);
		return -1;
	}

	/* Check boundaries */
	if (item->to && item->to < item->from) {
		upsdebugx(1,
			"%s: in %s, starting char's position (%d) "
			"follows ending char's one (%d)",
			__func__, item->info_type, item->from, item->to);
		return -1;
	}

	/* Get value */
	if (strlen(item->answer)) {
		snprintf(item->value, sizeof(item->value), "%.*s",
			item->to ? 1 + item->to - item->from : (int)strcspn(item->answer, "\r") - item->from,
			item->answer + item->from);
	} else {
		snprintf(item->value, sizeof(item->value), "%s", "");
	}

	return 0;
}

/* See header file for details. */
int	qx_process(item_t *item, const char *command)
{
	char	buf[sizeof(item->answer) - 1] = "", *cmd;
	ssize_t	len;
	size_t cmdlen = command ?
		(strlen(command) >= SMALLBUF ? strlen(command) + 1 : SMALLBUF) :
		(item->command && strlen(item->command) >= SMALLBUF ? strlen(item->command) + 1 : SMALLBUF);
	size_t cmdsz = (sizeof(char) * cmdlen); /* in bytes, to be pedantic */

	if ( !(cmd = xmalloc(cmdsz)) ) {
		upslogx(LOG_ERR, "qx_process() failed to allocate buffer");
		return -1;
	}

	/* Prepare the command to be used */
	memset(cmd, 0, cmdsz);
	snprintf(cmd, cmdsz, "%s", command ? command : item->command);

	/* Preprocess the command */
	if (
		item->preprocess_command != NULL &&
		item->preprocess_command(item, cmd, cmdsz) == -1
	) {
		upsdebugx(4, "%s: failed to preprocess command [%s]",
			__func__, item->info_type);
		free (cmd);
		return -1;
	}

	/* Send the command */
	len = qx_command(cmd, buf, sizeof(buf));

	memset(item->answer, 0, sizeof(item->answer));

	if (len < 0 || len > INT_MAX) {
		upsdebugx(4, "%s: failed to preprocess answer [%s]",
			__func__, item->info_type);
		free (cmd);
		return -1;
	}

	memcpy(item->answer, buf, sizeof(buf));

	/* Preprocess the answer */
	if (item->preprocess_answer != NULL) {
		len = item->preprocess_answer(item, (int)len);
		if (len < 0 || len > INT_MAX) {
			upsdebugx(4, "%s: failed to preprocess answer [%s]",
				__func__, item->info_type);
			/* Clear the failed answer, preventing it from
			 * being reused by next items with same command */
			memset(item->answer, 0, sizeof(item->answer));
			free (cmd);
			return -1;
		}
	}

	free (cmd);

	/* Process the answer to get the value */
	return qx_process_answer(item, (size_t)len);
}

/* See header file for details. */
int	ups_infoval_set(item_t *item)
{
	char	value[SMALLBUF] = "";

	/* Item need to be preprocessed? */
	if (item->preprocess != NULL){

		/* Process the value returned by the UPS to NUT standards */
		if (item->preprocess(item, value, sizeof(value))) {
			upsdebugx(4, "%s: failed to preprocess value [%s: %s]",
				__func__, item->info_type, item->value);
			return -1;
		}

		/* Deal with status items */
		if (!strncmp(item->info_type, "ups.status", 10)) {
			if (strlen(value) > 0)
				update_status(value);
			return 0;
		}

		/* Deal with alarm items */
		if (!strncmp(item->info_type, "ups.alarm", 9)) {
			if (strlen(value) > 0)
				alarm_set(value);
			return 0;
		}

	} else {

		snprintf(value, sizeof(value), "%s", item->value);

		/* Cover most of the cases: either left/right filled with hashes,
		 * spaces or a mix of both */
		if (item->qxflags & QX_FLAG_TRIM)
			str_trim_m(value, "# ");

		if (strncasecmp(item->dfl, "%s", 2)) {

			if (strspn(value, "0123456789 .") != strlen(value)) {
				upsdebugx(2, "%s: non numerical value [%s: %s]",
					__func__, item->info_type, value);
				return -1;
			}

#ifdef HAVE_PRAGMAS_FOR_GCC_DIAGNOSTIC_IGNORED_FORMAT_NONLITERAL
#pragma GCC diagnostic push
#endif
#ifdef HAVE_PRAGMA_GCC_DIAGNOSTIC_IGNORED_FORMAT_NONLITERAL
#pragma GCC diagnostic ignored "-Wformat-nonliteral"
#endif
#ifdef HAVE_PRAGMA_GCC_DIAGNOSTIC_IGNORED_FORMAT_SECURITY
#pragma GCC diagnostic ignored "-Wformat-security"
#endif
			snprintf(value, sizeof(value), item->dfl, strtod(value, NULL));
#ifdef HAVE_PRAGMAS_FOR_GCC_DIAGNOSTIC_IGNORED_FORMAT_NONLITERAL
#pragma GCC diagnostic pop
#endif
		}

	}

	if (item->qxflags & QX_FLAG_NONUT) {
		upslogx(LOG_INFO, "%s: %s", item->info_type, value);
		return 1;
	}

	if (!strlen(value)) {
		upsdebugx(1, "%s: non significant value [%s]",
			__func__, item->info_type);
		return -1;
	}

	dstate_setinfo(item->info_type, "%s", value);

	/* Fill batt.{chrg,runt}.act for guesstimation */
	if (!strcasecmp(item->info_type, "battery.charge"))
		batt.chrg.act = strtol(value, NULL, 10);
	else if (!strcasecmp(item->info_type, "battery.runtime"))
		batt.runt.act = strtol(value, NULL, 10);

	return 1;
}

/* See header file for details. */
unsigned int	qx_status(void)
{
	return ups_status;
}<|MERGE_RESOLUTION|>--- conflicted
+++ resolved
@@ -1828,12 +1828,8 @@
 /* USB VendorID/ProductID/iManufacturer/iProduct match - note: rightmost comment is used for naming rules by tools/nut-usbinfo.pl */
 static qx_usb_device_id_t	qx_usb_id[] = {
 	{ USB_DEVICE(0x05b8, 0x0000),	NULL,		NULL,			&cypress_subdriver },	/* Agiler UPS */
-<<<<<<< HEAD
-	{ USB_DEVICE(0xffff, 0x0000),	NULL,		NULL,			&ablerex_subdriver_fun },	/* Ablerex 625L USB */
-=======
-	{ USB_DEVICE(0xffff, 0x0000),	NULL,		NULL,			&krauler_subdriver },	/* Ablerex 625L USB */
+	{ USB_DEVICE(0xffff, 0x0000),	NULL,		NULL,			&ablerex_subdriver_fun },	/* Ablerex 625L USB (Note: earlier best-fit was "krauler_subdriver" before PR #1135) */
 	{ USB_DEVICE(0x1cb0, 0x0035),	NULL,		NULL,			&krauler_subdriver },	/* Legrand Daker DK / DK Plus */
->>>>>>> 5a414a37
 	{ USB_DEVICE(0x0665, 0x5161),	NULL,		NULL,			&cypress_subdriver },	/* Belkin F6C1200-UNV/Voltronic Power UPSes */
 	{ USB_DEVICE(0x06da, 0x0002),	"Phoenixtec Power","USB Cable (V2.00)",	&phoenixtec_subdriver },/* Masterguard A Series */
 	{ USB_DEVICE(0x06da, 0x0002),	NULL,		NULL,			&cypress_subdriver },	/* Online Yunto YQ450 */
