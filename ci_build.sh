#!/usr/bin/env bash

################################################################################
# This file is based on a template used by zproject, but isn't auto-generated. #
# Its primary use is to automate a number of BUILD_TYPE scenarios for the NUT  #
# CI farm, but for the same reason it can also be useful to reduce typing for  #
# reproducible build attempts with NUT development and refactoring workflows.  #
# Note that it is driven by enviroment variables rather than CLI arguments --  #
# this approach better suits the practicalities of CI build farm technologies. #
################################################################################

set -e

# Quick hijack for interactive development like this:
#   BUILD_TYPE=fightwarn-clang ./ci_build.sh
case "$BUILD_TYPE" in
    fightwarn) ;; # for default compiler
    fightwarn-gcc)
        CC="gcc"
        CXX="g++"
        CPP="cpp"
        BUILD_TYPE=fightwarn
        ;;
    fightwarn-clang)
        CC="clang"
        CXX="clang++"
        CPP="clang-cpp"
        BUILD_TYPE=fightwarn
        ;;
esac

if [ "$BUILD_TYPE" = fightwarn ]; then
    # For CFLAGS/CXXFLAGS keep caller or compiler defaults
    # (including C/C++ revision)
    BUILD_TYPE=default-all-errors
    BUILD_WARNFATAL=yes

    # Current fightwarn goal is to have no warnings at preset level below:
    #[ -n "$BUILD_WARNOPT" ] || BUILD_WARNOPT=hard
    [ -n "$BUILD_WARNOPT" ] || BUILD_WARNOPT=medium

    # Eventually this constraint would be removed to check all present
    # SSL implementations since their ifdef-driven codebases differ and
    # emit varied warnings. But so far would be nice to get the majority
    # of shared codebase clean first:
    [ -n "$NUT_SSL_VARIANTS" ] || NUT_SSL_VARIANTS=auto

    # Similarly for libusb implementations with varying support
    [ -n "$NUT_USB_VARIANTS" ] || NUT_USB_VARIANTS=auto
fi

if [ "$1" = spellcheck ] && [ -z "$BUILD_TYPE" ] ; then
    # Note: this is a little hack to reduce typing in (docs) developer
    # iterations. Being part of this script, it has the overhead of full
    # workspace cleanup and re-configuration (beneficial sometimes, a
    # time waste at other times), so you may want `make -s spellcheck`
    # instead and scroll its log for the complaints.
    BUILD_TYPE="default-spellcheck"
fi

# Set this to enable verbose profiling
[ -n "${CI_TIME-}" ] || CI_TIME=""
case "$CI_TIME" in
    [Yy][Ee][Ss]|[Oo][Nn]|[Tt][Rr][Uu][Ee])
        CI_TIME="time -p " ;;
    [Nn][Oo]|[Oo][Ff][Ff]|[Ff][Aa][Ll][Ss][Ee])
        CI_TIME="" ;;
esac

# Set this to enable verbose tracing
[ -n "${CI_TRACE-}" ] || CI_TRACE="no"
case "$CI_TRACE" in
    [Nn][Oo]|[Oo][Ff][Ff]|[Ff][Aa][Ll][Ss][Ee])
        set +x ;;
    [Yy][Ee][Ss]|[Oo][Nn]|[Tt][Rr][Uu][Ee])
        set -x ;;
esac

[ -n "${CI_REQUIRE_GOOD_GITIGNORE-}" ] || CI_REQUIRE_GOOD_GITIGNORE="true"
case "$CI_REQUIRE_GOOD_GITIGNORE" in
    [Nn][Oo]|[Oo][Ff][Ff]|[Ff][Aa][Ll][Ss][Ee])
        CI_REQUIRE_GOOD_GITIGNORE="false" ;;
    [Yy][Ee][Ss]|[Oo][Nn]|[Tt][Rr][Uu][Ee])
        CI_REQUIRE_GOOD_GITIGNORE="true" ;;
esac

[ -n "$MAKE" ] || MAKE=make
[ -n "$GGREP" ] || GGREP=grep

# Set up the parallel make with reasonable limits, using several ways to
# gather and calculate this information. Note that "psrinfo" count is not
# an honest approach (there may be limits of current CPU set etc.) but is
# a better upper bound than nothing...
[ -n "$NCPUS" ] || { \
    NCPUS="`/usr/bin/getconf _NPROCESSORS_ONLN`" || \
    NCPUS="`/usr/bin/getconf NPROCESSORS_ONLN`" || \
    NCPUS="`cat /proc/cpuinfo | grep -wc processor`" || \
    { [ -x /usr/sbin/psrinfo ] && NCPUS="`/usr/sbin/psrinfo | wc -l`"; } \
    || NCPUS=1; } 2>/dev/null
[ x"$NCPUS" != x -a "$NCPUS" -ge 1 ] || NCPUS=1

[ x"$NPARMAKES" = x ] && { NPARMAKES="`expr "$NCPUS" '*' 2`" || NPARMAKES=2; }
[ x"$NPARMAKES" != x -a "$NPARMAKES" -ge 1 ] || NPARMAKES=2
[ x"$MAXPARMAKES" != x ] && [ "$MAXPARMAKES" -ge 1 ] && \
    [ "$NPARMAKES" -gt "$MAXPARMAKES" ] && \
    echo "INFO: Detected or requested NPARMAKES=$NPARMAKES," \
        "however a limit of MAXPARMAKES=$MAXPARMAKES was configured" && \
    NPARMAKES="$MAXPARMAKES"

# GNU make allows to limit spawning of jobs by load average of the host,
# where LA is (roughly) the average amount over the last {timeframe} of
# queued processes that are ready to compute but must wait for CPU.
# The rough estimate for VM builders however seems that they always have
# some non-trivial LA, so we set the default limit per CPU relatively high.
[ x"$PARMAKE_LA_LIMIT" = x ] && PARMAKE_LA_LIMIT="`expr $NCPUS '*' 8`".0

# After all the tunable options above, this is the one which takes effect
# for actual builds with parallel phases. Specify a whitespace to neuter.
if [ -z "$PARMAKE_FLAGS" ]; then
    PARMAKE_FLAGS="-j $NPARMAKES"
    if LANG=C LC_ALL=C "$MAKE" --version 2>&1 | egrep 'GNU Make|Free Software Foundation' > /dev/null ; then
        PARMAKE_FLAGS="$PARMAKE_FLAGS -l $PARMAKE_LA_LIMIT"
        echo "Parallel builds would spawn up to $NPARMAKES jobs (detected $NCPUS CPUs), or peak out at $PARMAKE_LA_LIMIT system load average" >&2
    else
        echo "Parallel builds would spawn up to $NPARMAKES jobs (detected $NCPUS CPUs)" >&2
    fi
fi

# CI builds on Jenkins
[ -z "$NODE_LABELS" ] || \
for L in $NODE_LABELS ; do
    case "$L" in
        "NUT_BUILD_CAPS=cppunit=no")
            [ -n "$CANBUILD_CPPUNIT_TESTS" ] || CANBUILD_CPPUNIT_TESTS=no ;;
        "NUT_BUILD_CAPS=cppunit=no-gcc")
            [ -n "$CANBUILD_CPPUNIT_TESTS" ] || CANBUILD_CPPUNIT_TESTS=no-gcc ;;
        "NUT_BUILD_CAPS=cppunit=no-clang")
            [ -n "$CANBUILD_CPPUNIT_TESTS" ] || CANBUILD_CPPUNIT_TESTS=no-clang ;;
        "NUT_BUILD_CAPS=cppunit"|"NUT_BUILD_CAPS=cppunit=yes")
            [ -n "$CANBUILD_CPPUNIT_TESTS" ] || CANBUILD_CPPUNIT_TESTS=yes ;;

        # Some (QEMU) builders have issues running valgrind as a tool
        "NUT_BUILD_CAPS=valgrind=no")
            [ -n "$CANBUILD_VALGRIND_TESTS" ] || CANBUILD_VALGRIND_TESTS=no ;;
        "NUT_BUILD_CAPS=valgrind"|"NUT_BUILD_CAPS=valgrind=yes")
            [ -n "$CANBUILD_VALGRIND_TESTS" ] || CANBUILD_VALGRIND_TESTS=yes ;;

        "NUT_BUILD_CAPS=cppcheck=no")
            [ -n "$CANBUILD_CPPCHECK_TESTS" ] || CANBUILD_CPPCHECK_TESTS=no ;;
        "NUT_BUILD_CAPS=cppcheck"|"NUT_BUILD_CAPS=cppcheck=yes")
            [ -n "$CANBUILD_CPPCHECK_TESTS" ] || CANBUILD_CPPCHECK_TESTS=yes ;;

        "NUT_BUILD_CAPS=docs:man=no")
            [ -n "$CANBUILD_DOCS_MAN" ] || CANBUILD_DOCS_MAN=no ;;
        "NUT_BUILD_CAPS=docs:man"|"NUT_BUILD_CAPS=docs:man=yes")
            [ -n "$CANBUILD_DOCS_MAN" ] || CANBUILD_DOCS_MAN=yes ;;

        "NUT_BUILD_CAPS=docs:all=no")
            [ -n "$CANBUILD_DOCS_ALL" ] || CANBUILD_DOCS_ALL=no ;;
        "NUT_BUILD_CAPS=docs:all"|"NUT_BUILD_CAPS=docs:all=yes")
            [ -n "$CANBUILD_DOCS_ALL" ] || CANBUILD_DOCS_ALL=yes ;;

        "NUT_BUILD_CAPS=drivers:all=no")
            [ -n "$CANBUILD_DRIVERS_ALL" ] || CANBUILD_DRIVERS_ALL=no ;;
        "NUT_BUILD_CAPS=drivers:all"|"NUT_BUILD_CAPS=drivers:all=yes")
            [ -n "$CANBUILD_DRIVERS_ALL" ] || CANBUILD_DRIVERS_ALL=yes ;;

        "NUT_BUILD_CAPS=cgi=no")
            [ -n "$CANBUILD_LIBGD_CGI" ] || CANBUILD_LIBGD_CGI=no ;;
        "NUT_BUILD_CAPS=cgi"|"NUT_BUILD_CAPS=cgi=yes")
            [ -n "$CANBUILD_LIBGD_CGI" ] || CANBUILD_LIBGD_CGI=yes ;;
    esac
done

if [ -z "$CI_OS_NAME" ]; then
    # Check for dynaMatrix node labels support and map into a simple
    # classification styled after (compatible with) that in Travis CI
    for CI_OS_HINT in "$OS_FAMILY-$OS_DISTRO" "`uname -o`" "`uname -s -r -v`" "`uname -a`" ; do
        [ -z "$CI_OS_HINT" -o "$CI_OS_HINT" = "-" ] || break
    done

    case "`echo "$CI_OS_HINT" | tr 'A-Z' 'a-z'`" in
        *freebsd*)
            CI_OS_NAME="freebsd" ;;
        *debian*|*linux*)
            CI_OS_NAME="debian" ;;
        *windows*)
            CI_OS_NAME="windows" ;;
        *[Mm]ac*|*arwin*|*[Oo][Ss][Xx]*)
            CI_OS_NAME="osx" ;;
        *openindiana*)
            CI_OS_NAME="openindiana" ;;
        *omnios*)
            CI_OS_NAME="omnios" ;;
        *bsd*)
            CI_OS_NAME="bsd" ;;
        *illumos*)
            CI_OS_NAME="illumos" ;;
        *solaris*)
            CI_OS_NAME="solaris" ;;
        *sunos*)
            CI_OS_NAME="sunos" ;;
        "-") ;;
        *)  echo "WARNING: Could not recognize CI_OS_NAME from CI_OS_HINT='$CI_OS_HINT', update './ci_build.sh' if needed" >&2
            if [ "$OS_FAMILY-$OS_DISTRO" != "-" ]; then
                echo "WARNING: I was told that OS_FAMILY='$OS_FAMILY' and OS_DISTRO='$OS_DISTRO'" >&2
            fi
            ;;
    esac
    [ -z "$CI_OS_NAME" ] || echo "INFO: Detected CI_OS_NAME='$CI_OS_NAME'" >&2
fi

# CI builds on Travis
[ -n "$CI_OS_NAME" ] || CI_OS_NAME="$TRAVIS_OS_NAME"

# Analyze some environmental choices
if [ -z "${CANBUILD_LIBGD_CGI-}" ]; then
    # No prereq dll and headers on win so far
    [[ "$CI_OS_NAME" = "windows" ]] && CANBUILD_LIBGD_CGI=no

    # NUT CI farm with Jenkins can build it; Travis could not
    [[ "$CI_OS_NAME" = "freebsd" ]] && CANBUILD_LIBGD_CGI=yes \
    || [[ "$TRAVIS_OS_NAME" = "freebsd" ]] && CANBUILD_LIBGD_CGI=no

    # See also below for some compiler-dependent decisions
fi

configure_nut() {
    local CONFIGURE_SCRIPT=./configure
    if [[ "$CI_OS_NAME" == "windows" ]] ; then
        find . -ls
        CONFIGURE_SCRIPT=./configure.bat
    fi

    if [ ! -s "$CONFIGURE_SCRIPT" ]; then
        # Note: modern auto(re)conf requires pkg-config to generate the configure
        # script, so to stage the situation of building without one (as if on an
        # older system) we have to remove it when we already have the script.
        # This matches the use-case of distro-building from release tarballs that
        # include all needed pre-generated files to rely less on OS facilities.
        if [ "$CI_OS_NAME" = "windows" ] ; then
            $CI_TIME ./autogen.sh || true
        else
            $CI_TIME ./autogen.sh ### 2>/dev/null
        fi || exit
    fi

    # Help copy-pasting build setups from CI logs to terminal:
    local CONFIG_OPTS_STR="`for F in "${CONFIG_OPTS[@]}" ; do echo "'$F' " ; done`" ### | tr '\n' ' '`"
    echo "=== CONFIGURING NUT: $CONFIGURE_SCRIPT ${CONFIG_OPTS_STR}"
    echo "=== CC='$CC' CXX='$CXX' CPP='$CPP'"
    $CI_TIME $CONFIGURE_SCRIPT "${CONFIG_OPTS[@]}" \
    || { RES=$?
        echo "FAILED ($RES) to configure nut, will dump config.log in a second to help troubleshoot CI" >&2
        echo "    (or press Ctrl+C to abort now if running interactively)" >&2
        sleep 5
        echo "=========== DUMPING config.log :"
        $GGREP -B 100 -A 1 'Cache variables' config.log 2>/dev/null \
        || cat config.log || true
        echo "=========== END OF config.log"
        echo "FATAL: FAILED ($RES) to ./configure ${CONFIG_OPTS[*]}" >&2
        exit $RES
       }
}

build_to_only_catch_errors() {
    ( echo "`date`: Starting the parallel build attempt (quietly to build what we can)..."; \
      $CI_TIME $MAKE VERBOSE=0 -k $PARMAKE_FLAGS all >/dev/null 2>&1 && echo "`date`: SUCCESS" ; ) || \
    ( echo "`date`: Starting the sequential build attempt (to list remaining files with errors considered fatal for this build configuration)..."; \
      $CI_TIME $MAKE VERBOSE=1 all -k ) || return $?

    echo "`date`: Starting a '$MAKE check' for quick sanity test of the products built with the current compiler and standards"
    $CI_TIME $MAKE VERBOSE=0 check \
    && echo "`date`: SUCCESS" \
    || return $?

    return 0
}

can_clean_check() {
    if [ "${DO_CLEAN_CHECK-}" = "no" ] ; then
        # NOTE: Not handling here particular DO_MAINTAINER_CLEAN_CHECK or DO_DIST_CLEAN_CHECK
        return 1
    fi
    if [ -s Makefile ] && [ -e .git ] ; then
        return 0
    fi
    return 1
}

optional_maintainer_clean_check() {
    if [ ! -e .git ]; then
        echo "Skipping maintainer-clean check because there is no .git" >&2
        return 0
    fi

    if [ ! -e Makefile ]; then
        echo "WARNING: Skipping maintainer-clean check because there is no Makefile (did we clean in a loop earlier?)" >&2
        return 0
    fi

    if [ "${DO_CLEAN_CHECK-}" = "no" ] || [ "${DO_MAINTAINER_CLEAN_CHECK-}" = "no" ] ; then
        echo "Skipping maintainer-clean check because recipe/developer said so"
    else
        [ -z "$CI_TIME" ] || echo "`date`: Starting maintainer-clean check of currently tested project..."

        # Note: currently Makefile.am has just a dummy "distcleancheck" rule
        $CI_TIME $MAKE VERBOSE=1 DISTCHECK_FLAGS="$DISTCHECK_FLAGS" $PARMAKE_FLAGS maintainer-clean || return

        echo "=== Are GitIgnores good after '$MAKE maintainer-clean'? (should have no output below)"
        if [ ! -e .git ]; then
            echo "WARNING: Skipping maintainer-clean check because there is no `pwd`/.git anymore" >&2
            return 0
        fi
        git status --ignored -s | egrep -v '^.. \.ci.*\.log.*' || echo "WARNING: Could not query git repo while in `pwd`" >&2
        echo "==="

        if [ -n "`git status --ignored -s | egrep -v '^.. \.ci.*\.log.*'`" ] && [ "$CI_REQUIRE_GOOD_GITIGNORE" != false ]; then
            echo "FATAL: There are changes in some files listed above - tracked sources should be updated in the PR, and build products should be added to a .gitignore file, everything made should be cleaned and no tracked files should be removed!" >&2
            git diff || true
            echo "==="
            return 1
        fi
    fi
    return 0
}

optional_dist_clean_check() {
    if [ ! -e .git ]; then
        echo "Skipping distclean check because there is no .git" >&2
        return 0
    fi

    if [ ! -e Makefile ]; then
        echo "WARNING: Skipping distclean check because there is no Makefile (did we clean in a loop earlier?)" >&2
        return 0
    fi

    if [ "${DO_CLEAN_CHECK-}" = "no" ] || [ "${DO_DIST_CLEAN_CHECK-}" = "no" ] ; then
        echo "Skipping distclean check because recipe/developer said so"
    else
        [ -z "$CI_TIME" ] || echo "`date`: Starting dist-clean check of currently tested project..."

        # Note: currently Makefile.am has just a dummy "distcleancheck" rule
        $CI_TIME $MAKE VERBOSE=1 DISTCHECK_FLAGS="$DISTCHECK_FLAGS" $PARMAKE_FLAGS distclean || return

        echo "=== Are GitIgnores good after '$MAKE distclean'? (should have no output below)"
        if [ ! -e .git ]; then
            echo "WARNING: Skipping distclean check because there is no `pwd`/.git anymore" >&2
            return 0
        fi
        git status -s || echo "WARNING: Could not query git repo while in `pwd`" >&2
        echo "==="

        if [ -n "`git status -s`" ] && [ "$CI_REQUIRE_GOOD_GITIGNORE" != false ]; then
            echo "FATAL: There are changes in some files listed above - tracked sources should be updated in the PR, and build products should be added to a .gitignore file, everything made should be cleaned and no tracked files should be removed!" >&2
            git diff || true
            echo "==="
            return 1
        fi
    fi
    return 0
}

echo "Processing BUILD_TYPE='${BUILD_TYPE}' ..."

echo "Build host settings:"
set | egrep '^(CI_.*|CANBUILD_.*|NODE_LABELS|MAKE)=' || true
uname -a
echo "LONG_BIT:`getconf LONG_BIT` WORD_BIT:`getconf WORD_BIT`" || true
if command -v xxd >/dev/null ; then xxd -c 1 -l 6 | tail -1; else if command -v od >/dev/null; then od -N 1 -j 5 -b | head -1 ; else hexdump -s 5 -n 1 -C | head -1; fi; fi < /bin/ls 2>/dev/null | awk '($2 == 1){print "Endianness: LE"}; ($2 == 2){print "Endianness: BE"}' || true

case "$BUILD_TYPE" in
default|default-alldrv|default-alldrv:no-distcheck|default-all-errors|default-spellcheck|default-shellcheck|default-nodoc|default-withdoc|default-withdoc:man|"default-tgt:"*)
    LANG=C
    LC_ALL=C
    export LANG LC_ALL

    if [ -d "./tmp/" ]; then
        rm -rf ./tmp/
    fi
    if [ -d "./.inst/" ]; then
        rm -rf ./.inst/
    fi
    mkdir -p tmp/ .inst/
    BUILD_PREFIX="$PWD/tmp"
    INST_PREFIX="$PWD/.inst"

    echo "PATH='$PATH' before possibly applying CCACHE into the mix"
    ( echo "$PATH" | grep ccache ) >/dev/null && echo "WARNING: ccache is already in PATH"
    if [ -n "$CC" ]; then
        echo "CC='$CC' before possibly applying CCACHE into the mix"
        $CC --version $CFLAGS || \
        $CC --version || true
    fi

    if [ -n "$CXX" ]; then
        echo "CXX='$CXX' before possibly applying CCACHE into the mix"
        $CXX --version $CXXFLAGS || \
        $CXX --version || true
    fi

    PATH="`echo "$PATH" | sed -e 's,^/usr/lib/ccache/?:,,' -e 's,:/usr/lib/ccache/?:,,' -e 's,:/usr/lib/ccache/?$,,' -e 's,^/usr/lib/ccache/?$,,'`"
    CCACHE_PATH="$PATH"
    CCACHE_DIR="${HOME}/.ccache"
    export CCACHE_PATH CCACHE_DIR PATH
    HAVE_CCACHE=no
    if (command -v ccache || which ccache) && ls -la /usr/lib/ccache ; then
        HAVE_CCACHE=yes
    fi
    mkdir -p "${CCACHE_DIR}"/ || HAVE_CCACHE=no

    if [ "$HAVE_CCACHE" = yes ] && [ -d "$CCACHE_DIR" ]; then
        echo "CCache stats before build:"
        ccache -s || true
    fi

    CONFIG_OPTS=()
    COMMON_CFLAGS=""
    EXTRA_CFLAGS=""
    EXTRA_CPPFLAGS=""
    EXTRA_CXXFLAGS=""

    is_gnucc() {
        if [ -n "$1" ] && "$1" --version 2>&1 | grep 'Free Software Foundation' > /dev/null ; then true ; else false ; fi
    }

    is_clang() {
        if [ -n "$1" ] && "$1" --version 2>&1 | grep 'clang version' > /dev/null ; then true ; else false ; fi
    }

    COMPILER_FAMILY=""
    if [ -n "$CC" -a -n "$CXX" ]; then
        if is_gnucc "$CC" && is_gnucc "$CXX" ; then
            COMPILER_FAMILY="GCC"
            export CC CXX
        elif is_clang "$CC" && is_clang "$CXX" ; then
            COMPILER_FAMILY="CLANG"
            export CC CXX
        fi
    else
        if is_gnucc "gcc" && is_gnucc "g++" ; then
            # Autoconf would pick this by default
            COMPILER_FAMILY="GCC"
            [ -n "$CC" ] || CC=gcc
            [ -n "$CXX" ] || CXX=g++
            export CC CXX
        elif is_gnucc "cc" && is_gnucc "c++" ; then
            COMPILER_FAMILY="GCC"
            [ -n "$CC" ] || CC=cc
            [ -n "$CXX" ] || CXX=c++
            export CC CXX
        elif is_clang "clang" && is_clang "clang++" ; then
            # Autoconf would pick this by default
            COMPILER_FAMILY="CLANG"
            [ -n "$CC" ] || CC=clang
            [ -n "$CXX" ] || CXX=clang++
            export CC CXX
        elif is_clang "cc" && is_clang "c++" ; then
            COMPILER_FAMILY="CLANG"
            [ -n "$CC" ] || CC=cc
            [ -n "$CXX" ] || CXX=c++
            export CC CXX
        fi
    fi

    if [ -n "$CPP" ] ; then
        [ -x "$CPP" ] && export CPP
    else
        if is_gnucc "cpp" ; then
            CPP=cpp && export CPP
        fi
    fi

    if [ -z "${CANBUILD_LIBGD_CGI-}" ]; then
        if [[ "$CI_OS_NAME" = "openindiana" ]] ; then
            # For some reason, here gcc-4.x (4.4.4, 4.9) have a problem with
            # configure-time checks of libgd; newer compilers fare okay.
            # Feel free to revise this if the distro packages are fixed
            # (or the way configure script and further build uses them).
            # UPDATE: Per https://github.com/networkupstools/nut/pull/1089
            # This is a systems issue (in current OpenIndiana 2021.04 built
            # with a newer GCC version, the older GCC is not ABI compatible
            # with the libgd shared object file). Maybe this warrants later
            # caring about not just the CI_OS_NAME but also CI_OS_RELEASE...
            if [[ "$COMPILER_FAMILY" = "GCC" ]]; then
                case "`LANG=C $CC --version | head -1`" in
                    *[\ -][01234].*)
                        echo "WARNING: Seems we are running with gcc-4.x or older on $CI_OS_NAME, which last had known issues with libgd; disabling CGI for this build"
                        CANBUILD_LIBGD_CGI=no
                        ;;
                esac
            fi
        fi
    fi

    # Note: Potentially there can be spaces in entries for multiple
    # *FLAGS here; this should be okay as long as entry expands to
    # one token when calling shell (may not be the case for distcheck)
    CONFIG_OPTS+=("CFLAGS=-I${BUILD_PREFIX}/include ${CFLAGS}")
    CONFIG_OPTS+=("CPPFLAGS=-I${BUILD_PREFIX}/include ${CPPFLAGS}")
    CONFIG_OPTS+=("CXXFLAGS=-I${BUILD_PREFIX}/include ${CXXFLAGS}")
    CONFIG_OPTS+=("LDFLAGS=-L${BUILD_PREFIX}/lib")

    DEFAULT_PKG_CONFIG_PATH="${BUILD_PREFIX}/lib/pkgconfig"
    SYSPKG_CONFIG_PATH="" # Let the OS guess... usually
    case "`echo "$CI_OS_NAME" | tr 'A-Z' 'a-z'`" in
        *openindiana*|*omnios*|*solaris*|*illumos*|*sunos*)
            case "$CC$CXX$CFLAGS$CXXFLAGS$LDFLAGS" in
                *-m64*)
                    SYS_PKG_CONFIG_PATH="/usr/lib/64/pkgconfig:/usr/lib/amd64/pkgconfig:/usr/lib/sparcv9/pkgconfig:/usr/lib/pkgconfig"
                    ;;
                *-m32*)
                    SYS_PKG_CONFIG_PATH="/usr/lib/32/pkgconfig:/usr/lib/pkgconfig:/usr/lib/i86pc/pkgconfig:/usr/lib/i386/pkgconfig:/usr/lib/sparcv7/pkgconfig"
                    ;;
                *)
                    case "$ARCH$BITS" in
                        *64*)
                            SYS_PKG_CONFIG_PATH="/usr/lib/64/pkgconfig:/usr/lib/amd64/pkgconfig:/usr/lib/sparcv9/pkgconfig:/usr/lib/pkgconfig"
                            ;;
                        *32*)
                            SYS_PKG_CONFIG_PATH="/usr/lib/32/pkgconfig:/usr/lib/pkgconfig:/usr/lib/i86pc/pkgconfig:/usr/lib/i386/pkgconfig:/usr/lib/sparcv7/pkgconfig"
                            ;;
                    esac
                    ;;
            esac
            ;;
    esac
    if [ -n "$SYS_PKG_CONFIG_PATH" ] ; then
        if [ -n "$PKG_CONFIG_PATH" ] ; then
            PKG_CONFIG_PATH="$SYS_PKG_CONFIG_PATH:$PKG_CONFIG_PATH"
        else
            PKG_CONFIG_PATH="$SYS_PKG_CONFIG_PATH"
        fi
    fi
    if [ -n "$PKG_CONFIG_PATH" ] ; then
        CONFIG_OPTS+=("PKG_CONFIG_PATH=${DEFAULT_PKG_CONFIG_PATH}:${PKG_CONFIG_PATH}")
    else
        CONFIG_OPTS+=("PKG_CONFIG_PATH=${DEFAULT_PKG_CONFIG_PATH}")
    fi

    CONFIG_OPTS+=("--prefix=${BUILD_PREFIX}")
    CONFIG_OPTS+=("--sysconfdir=${BUILD_PREFIX}/etc/nut")
    CONFIG_OPTS+=("--with-udev-dir=${BUILD_PREFIX}/etc/udev")
    CONFIG_OPTS+=("--with-devd-dir=${BUILD_PREFIX}/etc/devd")
    CONFIG_OPTS+=("--with-hotplug-dir=${BUILD_PREFIX}/etc/hotplug")

    if [ -n "${PYTHON-}" ]; then
        # WARNING: Watch out for whitespaces, not handled here!
        CONFIG_OPTS+=("--with-python=${PYTHON}")
    fi

    # Some OSes have broken cppunit support, it crashes either build/link
    # or at run-time. While distros take time to figure out fixes, we can
    # skip the case...
    if [ "${CANBUILD_CPPUNIT_TESTS-}" = no ] \
    || ( [ "${CANBUILD_CPPUNIT_TESTS-}" = "no-gcc" ] && [ "$COMPILER_FAMILY" = "GCC" ] ) \
    || ( [ "${CANBUILD_CPPUNIT_TESTS-}" = "no-clang" ] && [ "$COMPILER_FAMILY" = "CLANG" ] ) \
    ; then
        echo "WARNING: Build agent says it can't build or run libcppunit tests, adding configure option to skip them" >&2
        CONFIG_OPTS+=("--enable-cppunit=no")
    fi

    if [ "${CANBUILD_VALGRIND_TESTS-}" = no ] ; then
        echo "WARNING: Build agent says it has a broken valgrind, adding configure option to skip tests with it" >&2
        CONFIG_OPTS+=("--with-valgrind=no")
    fi

    # This flag is primarily linked with (lack of) docs generation enabled
    # (or not) in some BUILD_TYPE scenarios or workers. Initial value may
    # be set by caller, but codepaths below have the final word.
    [ "${DO_DISTCHECK-}" = no ] || DO_DISTCHECK=yes
    case "$BUILD_TYPE" in
        "default-nodoc")
            CONFIG_OPTS+=("--with-doc=no")
            DO_DISTCHECK=no
            ;;
        "default-spellcheck"|"default-shellcheck")
            CONFIG_OPTS+=("--with-all=no")
            CONFIG_OPTS+=("--with-libltdl=no")
            CONFIG_OPTS+=("--with-doc=man=skip")
            #TBD# CONFIG_OPTS+=("--with-shellcheck=yes")
            DO_DISTCHECK=no
            ;;
        "default-withdoc")
            # If the build agent says what it can not do, honor that
            # TOTHINK: Should this build scenario die with error/unstable instead?
            if [ "${CANBUILD_DOCS_ALL-}" = no ]; then
                if [ "${CANBUILD_DOCS_MAN-}" = no ]; then
                    # TBD: Also html? We'd have man then, and that is needed for distchecks at least
                    echo "WARNING: Build agent says it can build neither 'all' nor 'man' doc types; will ask for what we can build" >&2
                    #?#CONFIG_OPTS+=("--with-doc=no")
                    CONFIG_OPTS+=("--with-doc=auto")
                else
                    echo "WARNING: Build agent says it can't build 'all' doc types, but can build 'man' pages; will ask for what we can build" >&2
                    CONFIG_OPTS+=("--with-doc=auto")
                fi
            else
                if [ "${CANBUILD_DOCS_MAN-}" = no ]; then
                    # TBD: Also html? We'd have man then, and that is needed for distchecks at least
                    echo "WARNING: Build agent says it can't build 'man' pages and says nothing about 'all' doc types; will ask for what we can build" >&2
                    CONFIG_OPTS+=("--with-doc=auto")
                else
                    # Not a "no" in any category (yes or unspecified), request everything
                    CONFIG_OPTS+=("--with-doc=yes")
                fi
            fi
            ;;
        "default-withdoc:man")
            # Some systems lack tools for HTML/PDF generation
            # but may still yield standard man pages
            if [ "${CANBUILD_DOCS_MAN-}" = no ]; then
                echo "WARNING: Build agent says it can't build man pages; will ask for what we can build" >&2
                CONFIG_OPTS+=("--with-doc=auto")
            else
                CONFIG_OPTS+=("--with-doc=man")
            fi
            ;;
        "default-all-errors")
            # Do not build the docs as we are interested in binary code
            CONFIG_OPTS+=("--with-doc=skip")
            # Enable as many binaries to build as current worker setup allows
            CONFIG_OPTS+=("--with-all=auto")

            if [ "${CANBUILD_LIBGD_CGI-}" != "no" ] && [ "${BUILD_LIBGD_CGI-}" != "auto" ]  ; then
                # Currently --with-all implies this, but better be sure to
                # really build everything we can to be certain it builds:
                if pkg-config --exists libgd || pkg-config --exists libgd2 || pkg-config --exists libgd3 || pkg-config --exists gdlib ; then
                    CONFIG_OPTS+=("--with-cgi=yes")
                else
                    # Note: CI-wise, our goal IS to test as much as we can
                    # with this build, so environments should be set up to
                    # facilitate that as much as feasible. But reality is...
                    echo "WARNING: Seems libgd{,2,3} is not present, CGI build may be skipped!" >&2
                    CONFIG_OPTS+=("--with-cgi=auto")
                fi
            else
                CONFIG_OPTS+=("--with-cgi=auto")
            fi
            ;;
        "default-alldrv:no-distcheck")
            DO_DISTCHECK=no
            ;& # fall through
        "default-alldrv")
            # Do not build the docs and make possible a distcheck below
            CONFIG_OPTS+=("--with-doc=skip")
            if [ "${CANBUILD_DRIVERS_ALL-}" = no ]; then
                echo "WARNING: Build agent says it can't build 'all' driver types; will ask for what we can build" >&2
                if [ "$DO_DISTCHECK" != no ]; then
                    echo "WARNING: this is effectively default-tgt:distcheck-light then" >&2
                fi
                CONFIG_OPTS+=("--with-all=auto")
            else
                CONFIG_OPTS+=("--with-all=yes")
            fi
            ;;
        "default-tgt:cppcheck")
            if [ "${CANBUILD_CPPCHECK_TESTS-}" = no ] ; then
                echo "WARNING: Build agent says it has a broken cppcheck, but we requested a BUILD_TYPE='$BUILD_TYPE'" >&2
                exit 1
            fi
            CONFIG_OPTS+=("--enable-cppcheck=yes")
            CONFIG_OPTS+=("--with-doc=skip")
            ;;
        "default"|"default-tgt:"*|*)
            # Do not build the docs and tell distcheck it is okay
            CONFIG_OPTS+=("--with-doc=skip")
            ;;
    esac
    # NOTE: The case "$BUILD_TYPE" above was about setting CONFIG_OPTS.
    # There is another below for running actual scenarios.

    if [ "$HAVE_CCACHE" = yes ] && [ "${COMPILER_FAMILY}" = GCC -o "${COMPILER_FAMILY}" = CLANG ]; then
        PATH="/usr/lib/ccache:$PATH"
        export PATH
        if [ -n "$CC" ]; then
          if [ -x "/usr/lib/ccache/`basename "$CC"`" ]; then
            case "$CC" in
                *ccache*) ;;
                */*) DIR_CC="`dirname "$CC"`" && [ -n "$DIR_CC" ] && DIR_CC="`cd "$DIR_CC" && pwd `" && [ -n "$DIR_CC" ] && [ -d "$DIR_CC" ] || DIR_CC=""
                    [ -z "$CCACHE_PATH" ] && CCACHE_PATH="$DIR_CC" || \
                    if echo "$CCACHE_PATH" | egrep '(^'"$DIR_CC"':.*|^'"$DIR_CC"'$|:'"$DIR_CC"':|:'"$DIR_CC"'$)' ; then
                        CCACHE_PATH="$DIR_CC:$CCACHE_PATH"
                    fi
                    ;;
            esac
            CC="/usr/lib/ccache/`basename "$CC"`"
          else
            CC="ccache $CC"
          fi
        fi
        if [ -n "$CXX" ]; then
          if [ -x "/usr/lib/ccache/`basename "$CXX"`" ]; then
            case "$CXX" in
                *ccache*) ;;
                */*) DIR_CXX="`dirname "$CXX"`" && [ -n "$DIR_CXX" ] && DIR_CXX="`cd "$DIR_CXX" && pwd `" && [ -n "$DIR_CXX" ] && [ -d "$DIR_CXX" ] || DIR_CXX=""
                    [ -z "$CCACHE_PATH" ] && CCACHE_PATH="$DIR_CXX" || \
                    if echo "$CCACHE_PATH" | egrep '(^'"$DIR_CXX"':.*|^'"$DIR_CXX"'$|:'"$DIR_CXX"':|:'"$DIR_CXX"'$)' ; then
                        CCACHE_PATH="$DIR_CXX:$CCACHE_PATH"
                    fi
                    ;;
            esac
            CXX="/usr/lib/ccache/`basename "$CXX"`"
          else
            CXX="ccache $CXX"
          fi
        fi
        if [ -n "$CPP" ] && [ -x "/usr/lib/ccache/`basename "$CPP"`" ]; then
            case "$CPP" in
                *ccache*) ;;
                */*) DIR_CPP="`dirname "$CPP"`" && [ -n "$DIR_CPP" ] && DIR_CPP="`cd "$DIR_CPP" && pwd `" && [ -n "$DIR_CPP" ] && [ -d "$DIR_CPP" ] || DIR_CPP=""
                    [ -z "$CCACHE_PATH" ] && CCACHE_PATH="$DIR_CPP" || \
                    if echo "$CCACHE_PATH" | egrep '(^'"$DIR_CPP"':.*|^'"$DIR_CPP"'$|:'"$DIR_CPP"':|:'"$DIR_CPP"'$)' ; then
                        CCACHE_PATH="$DIR_CPP:$CCACHE_PATH"
                    fi
                    ;;
            esac
            CPP="/usr/lib/ccache/`basename "$CPP"`"
        else
            : # CPP="ccache $CPP"
        fi

        # Note: Potentially there can be spaces in entries for multiword
        # "ccache gcc" here; this should be okay as long as entry expands to
        # one token when calling shell (may not be the case for distcheck)
        CONFIG_OPTS+=("CC=${CC}")
        CONFIG_OPTS+=("CXX=${CXX}")
        CONFIG_OPTS+=("CPP=${CPP}")
    fi

    # Build and check this project; note that zprojects always have an autogen.sh
    [ -z "$CI_TIME" ] || echo "`date`: Starting build of currently tested project..."
    CCACHE_BASEDIR="${PWD}"
    export CCACHE_BASEDIR

    # Numerous per-compiler variants defined in configure.ac, including
    # aliases "minimal", "medium", "hard", "all"
    if [ -n "${BUILD_WARNOPT-}" ]; then
        CONFIG_OPTS+=("--enable-warnings=${BUILD_WARNOPT}")
    fi

    # Parse from strings that could be populated by a CI Boolean checkbox:
    case "${BUILD_WARNFATAL-}" in
        [Tt][Rr][Uu][Ee]) BUILD_WARNFATAL=yes;;
        [Ff][Aa][Ll][Ss][Ee]) BUILD_WARNFATAL=no;;
    esac
    if [ -n "${BUILD_WARNFATAL-}" ]; then
        CONFIG_OPTS+=("--enable-Werror=${BUILD_WARNFATAL}")
    fi

    # Note: modern auto(re)conf requires pkg-config to generate the configure
    # script, so to stage the situation of building without one (as if on an
    # older system) we have to remove it when we already have the script.
    # This matches the use-case of distro-building from release tarballs that
    # include all needed pre-generated files to rely less on OS facilities.
    if [ -s Makefile ]; then
        ${MAKE} maintainer-clean -k || ${MAKE} distclean -k || true
    fi
    if [ "$CI_OS_NAME" = "windows" ] ; then
        $CI_TIME ./autogen.sh || true
    else
        $CI_TIME ./autogen.sh ### 2>/dev/null
    fi
    if [ "$NO_PKG_CONFIG" == "true" ] && [ "$CI_OS_NAME" = "linux" ] && (command -v dpkg) ; then
        echo "NO_PKG_CONFIG==true : BUTCHER pkg-config for this test case" >&2
        sudo dpkg -r --force all pkg-config
    fi

    if [ "$BUILD_TYPE" != "default-all-errors" ] ; then
        configure_nut
    fi

    # NOTE: There is also a case "$BUILD_TYPE" above for setting CONFIG_OPTS
    # This case runs some specially handled BUILD_TYPEs and exists; support
    # for all other scenarios proceeds.below.
    case "$BUILD_TYPE" in
        "default-tgt:"*) # Hook for matrix of custom distchecks primarily
            # e.g. distcheck-light, distcheck-valgrind, cppcheck, maybe
            # others later, as defined in Makefile.am:
            BUILD_TGT="`echo "$BUILD_TYPE" | sed 's,^default-tgt:,,'`"
            echo "`date`: Starting the sequential build attempt for singular target $BUILD_TGT..."

            # Note: Makefile.am already sets some default DISTCHECK_CONFIGURE_FLAGS
            # that include DISTCHECK_FLAGS if provided
            DISTCHECK_FLAGS="`for F in "${CONFIG_OPTS[@]}" ; do echo "'$F' " ; done | tr '\n' ' '`"
            export DISTCHECK_FLAGS
            $CI_TIME $MAKE VERBOSE=1 DISTCHECK_FLAGS="$DISTCHECK_FLAGS" $PARMAKE_FLAGS "$BUILD_TGT"

            echo "=== Are GitIgnores good after '$MAKE $BUILD_TGT'? (should have no output below)"
            git status -s || echo "WARNING: Could not query git repo while in `pwd`" >&2
            echo "==="
            if git status -s | egrep '\.dmf$' && [ "$CI_REQUIRE_GOOD_GITIGNORE" != false ] ; then
                echo "FATAL: There are changes in DMF files listed above - tracked sources should be updated!" >&2
                exit 1
            fi
            if [ "$HAVE_CCACHE" = yes ]; then
                echo "CCache stats after build:"
                ccache -s
            fi

            optional_maintainer_clean_check || exit

            echo "=== Exiting after the custom-build target '$MAKE $BUILD_TGT' succeeded OK"
            exit 0
            ;;
        "default-spellcheck")
            [ -z "$CI_TIME" ] || echo "`date`: Trying to spellcheck documentation of the currently tested project..."
            # Note: use the root Makefile's spellcheck recipe which goes into
            # sub-Makefiles known to check corresponding directory's doc files.
            # Note: no PARMAKE_FLAGS here - better have this output readably
            # ordered in case of issues (in sequential replay below).
            ( echo "`date`: Starting the quiet build attempt for target $BUILD_TYPE..." >&2
              $CI_TIME $MAKE -s VERBOSE=0 SPELLCHECK_ERROR_FATAL=yes -k $PARMAKE_FLAGS spellcheck >/dev/null 2>&1 \
              && echo "`date`: SUCCEEDED the spellcheck" >&2
            ) || \
            ( echo "`date`: FAILED something in spellcheck above; re-starting a verbose build attempt to give more context first:" >&2
              $CI_TIME $MAKE -s VERBOSE=1 SPELLCHECK_ERROR_FATAL=yes spellcheck
              # Make end of log useful:
              echo "`date`: FAILED something in spellcheck above; re-starting a non-verbose build attempt to just summarize now:" >&2
              $CI_TIME $MAKE -s VERBOSE=0 SPELLCHECK_ERROR_FATAL=yes spellcheck
            )
            exit $?
            ;;
        "default-shellcheck")
            [ -z "$CI_TIME" ] || echo "`date`: Trying to check shell script syntax validity of the currently tested project..."
            ### Note: currently, shellcheck target calls check-scripts-syntax
            ### so when both are invoked at once, in the end the check is only
            ### executed once. Later it is anticipated that shellcheck would
            ### be implemented by requiring, configuring and calling the tool
            ### named "shellcheck" for even more code inspection and details.
            ### Still, there remains value in also checking the script syntax
            ### by the very version of the shell interpreter that would run
            ### these scripts in production usage of the resulting packages.
            ### Note: no PARMAKE_FLAGS here - better have this output readably
            ### ordered in case of issues.
            ( $CI_TIME $MAKE VERBOSE=1 shellcheck check-scripts-syntax )
            exit $?
            ;;
        "default-all-errors")
            # Try to run various build scenarios to collect build errors
            # (no checks here) as configured further by caller's choice
            # of BUILD_WARNFATAL and/or BUILD_WARNOPT envvars above.
            # Note this is one scenario where we did not configure_nut()
            # in advance.
            RES=0
            FAILED=""
            SUCCEEDED=""
            BUILDSTODO=0

            # Technically, let caller provide this setting explicitly
            if [ -z "$NUT_SSL_VARIANTS" ] ; then
                NUT_SSL_VARIANTS="auto"
                if pkg-config --exists nss && pkg-config --exists openssl && [ "${BUILD_SSL_ONCE-}" != "true" ] ; then
                    # Try builds for both cases as they are ifdef-ed
                    # TODO: Extend if we begin to care about different
                    # major versions of openssl (with their APIs), etc.
                    NUT_SSL_VARIANTS="openssl nss"
                else
                    if [ "${BUILD_SSL_ONCE-}" != "true" ]; then
                        pkg-config --exists nss 2>/dev/null && NUT_SSL_VARIANTS="nss"
                        pkg-config --exists openssl 2>/dev/null && NUT_SSL_VARIANTS="openssl"
                    fi  # else leave at "auto", if we skipped building
                        # two variants while having two possibilities
                fi

                # Consider also a build --without-ssl to test that codepath?
                if [ "$NUT_SSL_VARIANTS" != auto ] && [ "${BUILD_SSL_ONCE-}" != "true" ]; then
                    NUT_SSL_VARIANTS="$NUT_SSL_VARIANTS no"
                fi
            fi

            if [ -z "$NUT_USB_VARIANTS" ] ; then
                # Check preferred version first, in case BUILD_USB_ONCE==true
                if pkg-config --exists libusb-1.0 ; then
                    NUT_USB_VARIANTS="1.0"
                fi

                # TODO: Is there anywhere a `pkg-config --exists libusb-0.1`?
                if pkg-config --exists libusb || ( command -v libusb-config || which libusb-config ) 2>/dev/null >/dev/null ; then
                    if [ -z "$NUT_USB_VARIANTS" ] ; then
                        NUT_USB_VARIANTS="0.1"
                    else
                        if [ "${BUILD_USB_ONCE-}" != "true" ] ; then
                            NUT_USB_VARIANTS="$NUT_USB_VARIANTS 0.1"
                        fi
                    fi
                fi

                if [ -z "$NUT_USB_VARIANTS" ] ; then
                    # Nothing supported detected...
                    NUT_USB_VARIANTS="auto"
                fi

                # Consider also a build --without-usb to test that codepath?
                # (e.g. for nutdrv_qx that has both serial and USB parts)
                if [ "$NUT_USB_VARIANTS" != auto ] && [ "${BUILD_USB_ONCE-}" != "true" ]; then
                    NUT_USB_VARIANTS="$NUT_USB_VARIANTS no"
                fi
            fi

            # Count our expected build variants, so the last one gets the
            # "maintainer-clean" check and not a mere "distclean" check
            # NOTE: We count different dependency variations separately,
            # and analyze later, to avoid building same (auto+auto) twice
            BUILDSTODO_SSL=0
            for NUT_SSL_VARIANT in $NUT_SSL_VARIANTS ; do
                BUILDSTODO_SSL="`expr $BUILDSTODO_SSL + 1`"
            done

            BUILDSTODO_USB=0
            for NUT_USB_VARIANT in $NUT_USB_VARIANTS ; do
                BUILDSTODO_USB="`expr $BUILDSTODO_USB + 1`"
            done

            if [ "${BUILDSTODO_SSL}" -gt 1 ] \
            && [ "${BUILDSTODO_USB}" -gt 1 ] \
            ; then
                BUILDSTODO="`expr $BUILDSTODO_SSL + $BUILDSTODO_USB`"
            else
                ###BUILDSTODO=0
                ###if [ "${BUILDSTODO_SSL}" -gt "${BUILDSTODO}" ] ; then BUILDSTODO="${BUILDSTODO_SSL}" ; fi
                ###if [ "${BUILDSTODO_USB}" -gt "${BUILDSTODO}" ] ; then BUILDSTODO="${BUILDSTODO_USB}" ; fi

                # Use same logic as in actual loops below
                # It may be imperfect (WRT avoiding extra builds) -- and
                # that may be addressed separately, but counts should fit
                BUILDSTODO="${BUILDSTODO_SSL}"

                [ "$NUT_USB_VARIANTS" = "auto" ] || \
                { [ "${BUILDSTODO_USB}" -le 1 ] && [ "$NUT_USB_VARIANTS" != "no" ] ; } || \
                    BUILDSTODO="`expr $BUILDSTODO + $BUILDSTODO_USB`"
            fi

            BUILDSTODO_INITIAL="$BUILDSTODO"
            echo "=== Will loop now with $BUILDSTODO build variants: found ${BUILDSTODO_SSL} SSL ($NUT_SSL_VARIANTS) and ${BUILDSTODO_USB} USB ($NUT_USB_VARIANTS) variations..."
            for NUT_SSL_VARIANT in $NUT_SSL_VARIANTS ; do
                # NOTE: Do not repeat a distclean before the loop,
                # we have cleaned above before autogen, and here it
                # would just re-evaluate `configure` to update the
                # Makefile to remove it and other generated data.
                #echo "=== Clean the sandbox, $BUILDSTODO build variants remaining..."
                #$MAKE distclean -k || true

                echo "=== Starting NUT_SSL_VARIANT='$NUT_SSL_VARIANT', $BUILDSTODO build variants remaining..."
                case "$NUT_SSL_VARIANT" in
                    ""|auto|default)
                        # Quietly build one scenario, whatever we can (or not)
                        # configure regarding SSL and other features
                        NUT_SSL_VARIANT=auto
                        configure_nut
                        ;;
                    no)
                        echo "=== Building without SSL support..."
                        ( CONFIG_OPTS+=("--without-ssl")
                          configure_nut
                        )
                        ;;
                    *)
                        echo "=== Building with NUT_SSL_VARIANT='${NUT_SSL_VARIANT}' ..."
                        ( CONFIG_OPTS+=("--with-${NUT_SSL_VARIANT}")
                          configure_nut
                        )
                        ;;
                esac || {
                    RES=$?
                    FAILED="${FAILED} NUT_SSL_VARIANT=${NUT_SSL_VARIANT}[configure]"
                    # TOTHINK: Do we want to try clean-up if we likely have no Makefile?
                    BUILDSTODO="`expr $BUILDSTODO - 1`" || [ "$BUILDSTODO" = "0" ] || break
                    continue
                }

                echo "=== Configured NUT_SSL_VARIANT='$NUT_SSL_VARIANT', $BUILDSTODO build variants (including this one) remaining to complete; trying to build..."
                build_to_only_catch_errors && {
                    SUCCEEDED="${SUCCEEDED} NUT_SSL_VARIANT=${NUT_SSL_VARIANT}[build]"
                } || {
                    RES=$?
                    FAILED="${FAILED} NUT_SSL_VARIANT=${NUT_SSL_VARIANT}[build]"
                }

                # Note: when `expr` calculates a zero value below, it returns
                # an "erroneous" `1` as exit code. Why oh why?..
<<<<<<< HEAD
                # (UPDATE: because expr returns boolean, and calculated 0 is false; so a `set -e` run aborts)
=======
                # (UPDATE: because expr returns boolean, and calculated 0 is false;
                # so a `set -e` run aborts)
>>>>>>> 8d6f5d89
                BUILDSTODO="`expr $BUILDSTODO - 1`" || [ "$BUILDSTODO" = "0" ] || break

                if [ "$BUILDSTODO" -gt 0 ] && [ "${DO_CLEAN_CHECK-}" ! = no ]; then
                    # For last iteration with DO_CLEAN_CHECK=no,
                    # we would leave built products in place
                    echo "=== Clean the sandbox, $BUILDSTODO build variants remaining..."
                fi

                if can_clean_check ; then
                    if [ $BUILDSTODO -gt 0 ]; then
                        ### Avoid having to re-autogen in a loop:
                        optional_dist_clean_check && {
                            if [ "${DO_DIST_CLEAN_CHECK-}" != "no" ] ; then
                                SUCCEEDED="${SUCCEEDED} NUT_SSL_VARIANT=${NUT_SSL_VARIANT}[dist_clean]"
                            fi
                        } || {
                            RES=$?
                            FAILED="${FAILED} NUT_SSL_VARIANT=${NUT_SSL_VARIANT}[dist_clean]"
                        }
                    else
                        optional_maintainer_clean_check && {
                            if [ "${DO_MAINTAINER_CLEAN_CHECK-}" != no ] ; then
                                SUCCEEDED="${SUCCEEDED} NUT_SSL_VARIANT=${NUT_SSL_VARIANT}[maintainer_clean]"
                            fi
                        } || {
                            RES=$?
                            FAILED="${FAILED} NUT_SSL_VARIANT=${NUT_SSL_VARIANT}[maintainer_clean]"
                        }
                    fi
                    echo "=== Completed sandbox cleanup-check after NUT_SSL_VARIANT=${NUT_SSL_VARIANT}, $BUILDSTODO build variants remaining"
                else
                    if [ "$BUILDSTODO" -gt 0 ] && [ "${DO_CLEAN_CHECK-}" ! = no ]; then
                        $MAKE distclean -k || echo "WARNING: 'make distclean' FAILED: $? ... proceeding" >&2
                        echo "=== Completed sandbox cleanup after NUT_SSL_VARIANT=${NUT_SSL_VARIANT}, $BUILDSTODO build variants remaining"
                    else
                        echo "=== SKIPPED sandbox cleanup because DO_CLEAN_CHECK=$DO_CLEAN_CHECK and $BUILDSTODO build variants remaining"
                    fi
                fi
            done

            # Effectively, whatever up to one version of LibUSB support
            # was detected (or not), was tested above among SSL builds.
            # Here we drill deeper for envs that have more than one LibUSB,
            # or when caller explicitly requested to only test without it,
            # and then we only attempt the serial and/or USB options while
            # disabling other drivers for faster turnaround.
            [ "$NUT_USB_VARIANTS" = "auto" ] || \
            { [ "${BUILDSTODO_USB}" -le 1 ] && [ "$NUT_USB_VARIANTS" != "no" ] ; } || \
            for NUT_USB_VARIANT in $NUT_USB_VARIANTS ; do
                echo "=== Starting NUT_USB_VARIANT='$NUT_USB_VARIANT', $BUILDSTODO build variants remaining..."
                case "$NUT_USB_VARIANT" in
                    ""|auto|default)
                        # Quietly build one scenario, whatever we can (or not)
                        # configure regarding USB and other features
                        NUT_USB_VARIANT=auto
                        ( CONFIG_OPTS+=("--without-all")
                          CONFIG_OPTS+=("--without-ssl")
                          CONFIG_OPTS+=("--with-serial=auto")
                          CONFIG_OPTS+=("--with-usb")
                          configure_nut
                        )
                        ;;
                    no)
                        echo "=== Building without USB support (check mixed drivers coded for Serial/USB support)..."
                        ( CONFIG_OPTS+=("--without-all")
                          CONFIG_OPTS+=("--without-ssl")
                          CONFIG_OPTS+=("--with-serial=auto")
                          CONFIG_OPTS+=("--without-usb")
                          configure_nut
                        )
                        ;;
                    *)
                        echo "=== Building with NUT_USB_VARIANT='${NUT_USB_VARIANT}' ..."
                        ( CONFIG_OPTS+=("--without-all")
                          CONFIG_OPTS+=("--without-ssl")
                          CONFIG_OPTS+=("--with-serial=auto")
                          CONFIG_OPTS+=("--with-usb")
                          CONFIG_OPTS+=("--with-libusb-version=${NUT_USB_VARIANT}")
                          configure_nut
                        )
                        ;;
                esac || {
                    RES=$?
                    FAILED="${FAILED} NUT_USB_VARIANT=${NUT_USB_VARIANT}[configure]"
                    # TOTHINK: Do we want to try clean-up if we likely have no Makefile?
                    BUILDSTODO="`expr $BUILDSTODO - 1`" || [ "$BUILDSTODO" = "0" ] || break
                    continue
                }

                echo "=== Configured NUT_USB_VARIANT='$NUT_USB_VARIANT', $BUILDSTODO build variants (including this one) remaining to complete; trying to build..."
                build_to_only_catch_errors && {
                    SUCCEEDED="${SUCCEEDED} NUT_USB_VARIANT=${NUT_USB_VARIANT}[build]"
                } || {
                    RES=$?
                    FAILED="${FAILED} NUT_USB_VARIANT=${NUT_USB_VARIANT}[build]"
                }

                # Note: when `expr` calculates a zero value below, it returns
                # an "erroneous" `1` as exit code. Notes above.
                BUILDSTODO="`expr $BUILDSTODO - 1`" || [ "$BUILDSTODO" = "0" ] || break

                if [ "$BUILDSTODO" -gt 0 ] && [ "${DO_CLEAN_CHECK-}" ! = no ]; then
                    # For last iteration with DO_CLEAN_CHECK=no,
                    # we would leave built products in place
                    echo "=== Clean the sandbox, $BUILDSTODO build variants remaining..."
                fi

                if can_clean_check ; then
                    if [ $BUILDSTODO -gt 0 ]; then
                        ### Avoid having to re-autogen in a loop:
                        optional_dist_clean_check && {
                            if [ "${DO_DIST_CLEAN_CHECK-}" != "no" ] ; then
                                SUCCEEDED="${SUCCEEDED} NUT_USB_VARIANT=${NUT_USB_VARIANT}[dist_clean]"
                            fi
                        } || {
                            RES=$?
                            FAILED="${FAILED} NUT_USB_VARIANT=${NUT_USB_VARIANT}[dist_clean]"
                        }
                    else
                        optional_maintainer_clean_check && {
                            if [ "${DO_MAINTAINER_CLEAN_CHECK-}" != no ] ; then
                                SUCCEEDED="${SUCCEEDED} NUT_USB_VARIANT=${NUT_USB_VARIANT}[maintainer_clean]"
                            fi
                        } || {
                            RES=$?
                            FAILED="${FAILED} NUT_USB_VARIANT=${NUT_USB_VARIANT}[maintainer_clean]"
                        }
                    fi
                    echo "=== Completed sandbox cleanup-check after NUT_USB_VARIANT=${NUT_USB_VARIANT}, $BUILDSTODO build variants remaining"
                else
                    if [ "$BUILDSTODO" -gt 0 ] && [ "${DO_CLEAN_CHECK-}" ! = no ]; then
                        $MAKE distclean -k || echo "WARNING: 'make distclean' FAILED: $? ... proceeding" >&2
                        echo "=== Completed sandbox cleanup after NUT_USB_VARIANT=${NUT_USB_VARIANT}, $BUILDSTODO build variants remaining"
                    else
                        echo "=== SKIPPED sandbox cleanup because DO_CLEAN_CHECK=$DO_CLEAN_CHECK and $BUILDSTODO build variants remaining"
                    fi
                fi
            done

            # TODO: Similar loops for other variations like TESTING,
            # MGE SHUT vs other serial protocols...

            if can_clean_check ; then
                echo "=== One final try for optional_maintainer_clean_check:"
                optional_maintainer_clean_check && {
                    if [ "${DO_MAINTAINER_CLEAN_CHECK-}" != no ] ; then
                        SUCCEEDED="${SUCCEEDED} [final_maintainer_clean]"
                    fi
                } || {
                    RES=$?
                    FAILED="${FAILED} [final_maintainer_clean]"
                }
                echo "=== Completed sandbox maintainer-cleanup-check after all builds"
            fi

            if [ -n "$SUCCEEDED" ]; then
                echo "SUCCEEDED build(s) with:${SUCCEEDED}" >&2
            fi

            if [ "$RES" != 0 ]; then
                # Leading space is included in FAILED
                echo "FAILED build(s) with:${FAILED}" >&2
            fi

            echo "Initially estimated ${BUILDSTODO_INITIAL} variations for BUILD_TYPE='$BUILD_TYPE'" >&2
            if [ "$BUILDSTODO" -gt 0 ]; then
                echo "(and missed the mark: ${BUILDSTODO} variations remain - did anything crash early above?)" >&2
            fi

            exit $RES
            ;;
    esac

    ( echo "`date`: Starting the parallel build attempt..."; \
      $CI_TIME $MAKE VERBOSE=1 -k $PARMAKE_FLAGS all; ) || \
    ( echo "`date`: Starting the sequential build attempt..."; \
      $CI_TIME $MAKE VERBOSE=1 all )

    echo "=== Are GitIgnores good after '$MAKE all'? (should have no output below)"
    git status -s || echo "WARNING: Could not query git repo while in `pwd`" >&2
    echo "==="
    if [ -n "`git status -s`" ] && [ "$CI_REQUIRE_GOOD_GITIGNORE" != false ]; then
        echo "FATAL: There are changes in some files listed above - tracked sources should be updated in the PR, and build products should be added to a .gitignore file!" >&2
        git diff || true
        echo "==="
        exit 1
    fi

    [ -z "$CI_TIME" ] || echo "`date`: Trying to install the currently tested project into the custom DESTDIR..."
    $CI_TIME $MAKE VERBOSE=1 DESTDIR="$INST_PREFIX" install
    [ -n "$CI_TIME" ] && echo "`date`: listing files installed into the custom DESTDIR..." && \
        find "$INST_PREFIX" -ls || true

    if [ "$DO_DISTCHECK" == "no" ] ; then
        echo "Skipping distcheck (doc generation is disabled, it would fail)"
    else
        [ -z "$CI_TIME" ] || echo "`date`: Starting distcheck of currently tested project..."
        (
        # Note: Makefile.am already sets some default DISTCHECK_CONFIGURE_FLAGS
        # that include DISTCHECK_FLAGS if provided
        DISTCHECK_FLAGS="`for F in "${CONFIG_OPTS[@]}" ; do echo "'$F' " ; done | tr '\n' ' '`"
        export DISTCHECK_FLAGS
        $CI_TIME $MAKE VERBOSE=1 DISTCHECK_FLAGS="$DISTCHECK_FLAGS" $PARMAKE_FLAGS distcheck

        echo "=== Are GitIgnores good after '$MAKE distcheck'? (should have no output below)"
        git status -s || echo "WARNING: Could not query git repo while in `pwd`" >&2
        echo "==="

        if [ -n "`git status -s`" ] && [ "$CI_REQUIRE_GOOD_GITIGNORE" != false ]; then
            echo "FATAL: There are changes in some files listed above - tracked sources should be updated in the PR, and build products should be added to a .gitignore file!" >&2
            git diff || true
            echo "==="
            exit 1
        fi
        )
    fi

    optional_maintainer_clean_check || exit

    if [ "$HAVE_CCACHE" = yes ]; then
        echo "CCache stats after build:"
        ccache -s
    fi
    ;;
bindings)
    pushd "./bindings/${BINDING}" && ./ci_build.sh
    ;;
"")
    echo "ERROR: No BUILD_TYPE was specified, doing a minimal default ritual without any required options" >&2
    if [ -n "${BUILD_WARNOPT}${BUILD_WARNFATAL}" ]; then
        echo "WARNING: BUILD_WARNOPT and BUILD_WARNFATAL settings are ignored in this mode" >&2
        sleep 5
    fi
    echo ""
    if [ -s Makefile ]; then
        ${MAKE} realclean -k || true
    fi
    ./autogen.sh
    #./configure
    ./configure --with-all=auto --with-cgi=auto --with-serial=auto --with-dev=auto --with-doc=skip
    #$MAKE all && \
    $MAKE $PARMAKE_FLAGS all && \
    $MAKE check
    ;;
*)
    pushd "./builds/${BUILD_TYPE}" && REPO_DIR="$(dirs -l +1)" ./ci_build.sh
    ;;
esac<|MERGE_RESOLUTION|>--- conflicted
+++ resolved
@@ -979,12 +979,8 @@
 
                 # Note: when `expr` calculates a zero value below, it returns
                 # an "erroneous" `1` as exit code. Why oh why?..
-<<<<<<< HEAD
-                # (UPDATE: because expr returns boolean, and calculated 0 is false; so a `set -e` run aborts)
-=======
                 # (UPDATE: because expr returns boolean, and calculated 0 is false;
                 # so a `set -e` run aborts)
->>>>>>> 8d6f5d89
                 BUILDSTODO="`expr $BUILDSTODO - 1`" || [ "$BUILDSTODO" = "0" ] || break
 
                 if [ "$BUILDSTODO" -gt 0 ] && [ "${DO_CLEAN_CHECK-}" ! = no ]; then
