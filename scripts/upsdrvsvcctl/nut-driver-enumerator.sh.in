--- conflicted
+++ resolved
@@ -12,12 +12,8 @@
 #       reference or 100% compliant with what the binary code uses; its aim
 #       is to just pick out some strings relevant for tracking config changes.
 #
-<<<<<<< HEAD
-# Copyright (C) 2016-2019 Eaton
-=======
 # Copyright (C) 2016-2020 Eaton
 # Copyright (C) 2020-2022 Jim Klimov <jimklimov+nut@gmail.com>
->>>>>>> 6538df32
 #
 # This program is free software; you can redistribute it and/or modify
 # it under the terms of the GNU General Public License as published by
@@ -507,13 +503,8 @@
         RES_L=0
         VALUE=""
 
-<<<<<<< HEAD
-        LINE="`echo "$SECTION_CONTENT" | egrep '(^'"$1"'=|^'"$1"'$)'`" \
+        LINE="`echo "$SECTION_CONTENT" | grep -E '(^'"$1"'=|^'"$1"'$)'`" \
         && VALUE="$(echo "$LINE" | sed -e "s,^$1=,," -e 's,^\"\(.*\)\"$,\1,' -e "s,^'\(.*\)'\$,\1,")" \
-=======
-        LINE="`echo "$SECTION_CONTENT" | grep -E '(^'"$1"'=|^'"$1"'$)'`" \
-        && VALUE="$(echo "$LINE" | sed -e "s,^$1=,," -e 's,^\"\(.*\)\"$,\1,' -e "s,^'\(.*\)'$,\1,")" \
->>>>>>> 6538df32
         || RES_L=$?
 
         [ "$RES_L" = 0 ] || { RES="$RES_L" ; echo "ERROR: Section [$CURR_SECTION] or key '$1' in it was not found in the '$UPSCONF' file" >&2 ; }
@@ -872,10 +863,7 @@
     systemd_setSavedDeviceName "$SVCINST" "$DEVICE"
 
     if [ "$AUTO_START" = yes ] ; then
-<<<<<<< HEAD
-=======
         systemd_refreshSupervizor || echo "WARNING: Somehow managed to fail systemd_refreshSupervizor()" >&2
->>>>>>> 6538df32
         $TIMEOUT_CMD $TIMEOUT_ARGS /bin/systemctl start --no-block 'nut-driver@'"$SVCINST".service || return
         echo "Started instance: 'nut-driver@$SVCINST' for NUT configuration section '$DEVICE'" >&2
     fi
@@ -1033,13 +1021,8 @@
     # Also use a SDP subset with just section, driver and port info
     # for faster parsing when determining driver-required media etc.
     UPSCONF_DATA="$(upslist_normalizeFile_filter < "$UPSCONF")" \
-<<<<<<< HEAD
         && [ "${#UPSCONF_DATA}" != 0 ] \
-        && UPSCONF_DATA_SDP="`egrep '^(\[.*\]|driver=|port=)' << EOF
-=======
-        && [ -n "$UPSCONF_DATA" ] \
         && UPSCONF_DATA_SDP="`grep -E '^(\[.*\]|driver=|port=)' << EOF
->>>>>>> 6538df32
 $UPSCONF_DATA
 EOF`" \
         ||  { echo "Error reading the '$UPSCONF' file or it does not declare any device configurations: nothing left after normalization" >&2
@@ -1403,7 +1386,7 @@
     case "$SVC" in
         MD5_*) ;; # fall through to the bulk of code
         *)  upslist_readFile_once || return $?
-            echo "$UPSLIST_FILE" | egrep "^$SVC\$"
+            echo "$UPSLIST_FILE" | grep -E "^$SVC\$"
             return $?
             ;;
     esac
@@ -1688,34 +1671,10 @@
             get_service_for_device "$@"
             exit $?
             ;;
-<<<<<<< HEAD
         --get-device-for-service)
             shift
             get_device_for_service "$@"
             exit $?
-=======
-        --get-device-for-service) [ -z "$2" ] && echo "Service (instance) name argument required" >&2 && exit 1
-            # Instance name can be a hash or "native" NUT section name
-            SVC="`$hook_validInstanceSuffixName "$2"`"
-            case "$SVC" in
-                MD5_*) ;; # fall through to the bulk of code
-                *)  upslist_readFile_once || exit $?
-                    echo "$UPSLIST_FILE" | grep -E "^$SVC\$"
-                    exit $?
-                    ;;
-            esac
-            FINAL_RES=0
-            OUT="`"$0" --list-services-for-devices`" && [ -n "$OUT" ] || FINAL_RES=$?
-            if [ "$FINAL_RES" = 0 ]; then
-                echo "$OUT" | grep "$SVC" | ( \
-                    while read _SVC _DEV ; do
-                        _SVC="`$hook_validInstanceSuffixName "${_SVC}"`" || exit
-                        [ "${_SVC}" = "${SVC}" ] && echo "$_DEV" && exit 0
-                    done ; exit 1 ) && exit 0
-            fi
-            echo "No service instance '$2' was detected that matches a NUT device" >&2
-            exit 1
->>>>>>> 6538df32
             ;;
         --list-services-for-devices)
             shift
