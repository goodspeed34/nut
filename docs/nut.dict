--- conflicted
+++ resolved
@@ -1,8 +1,4 @@
-<<<<<<< HEAD
-personal_ws-1.1 en 2833 utf-8
-=======
-personal_ws-1.1 en 2824 utf-8
->>>>>>> 2bd17f54
+personal_ws-1.1 en 2856 utf-8
 AAS
 ACFAIL
 ACFREQ
