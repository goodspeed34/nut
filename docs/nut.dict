--- conflicted
+++ resolved
@@ -1,8 +1,4 @@
-<<<<<<< HEAD
-personal_ws-1.1 en 3179 utf-8
-=======
-personal_ws-1.1 en 3188 utf-8
->>>>>>> e6e32a6f
+personal_ws-1.1 en 3189 utf-8
 AAC
 AAS
 ABI
