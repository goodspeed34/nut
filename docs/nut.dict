--- conflicted
+++ resolved
@@ -1,8 +1,4 @@
-<<<<<<< HEAD
-personal_ws-1.1 en 3222 utf-8
-=======
-personal_ws-1.1 en 3224 utf-8
->>>>>>> 87403c6f
+personal_ws-1.1 en 3226 utf-8
 AAC
 AAS
 ABI
