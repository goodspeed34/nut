If you're upgrading from an earlier version, see the UPGRADING file.

For a complete and more detailed list of changes, please refer to the
ChangeLog file (generated for release archives), or to the Git version
control history for "live" codebase.

---------------------------------------------------------------------------
<<<<<<< HEAD
PLANNED: Release notes for NUT 2.7.7 - what's new since 2.7.6:

 - (expected) Dynamic Mapping Files (DMF) feature supported, to allow
   the driver binaries to be built once and data mappings to be loaded
   and modernized on the fly [Ported from 42ITy project]

---------------------------------------------------------------------------
PLANNED: Release notes for NUT 2.7.6 - what's new since 2.7.5:

 - (expected) clean-up of libusb API variants support [#300 and follow-ups]

 - (expected) CI automation for coding style

 - (expected) CI automation for use of data points in drivers that conform
   to patterns defined in docs/nut-names.txt

 - (expected) Porting of performance and bug fixes from 42ITy project

 - (expected) Bug fixes for fallout possible due to "fightwarn" effort in 2.7.5

---------------------------------------------------------------------------
Release notes for NUT 2.7.5 - what's new since 2.7.4:
=======
Release notes for NUT 2.8.0 - what's new since 2.7.4:

NOTE: Earlier discussions (mailing list threads, GitHub issues, etc.) could
refer to this change set (too long in the making) as NUT 2.7.5.

 - New (optional) keywords for configuration files were added,
   so existing NUT 2.7.x builds would not accept them if some
   deployments switch versions back and forth -- due to this,
   semantically the version was bumped to NUT 2.8.x.
>>>>>>> 9cb8de68

 - Add support for openssl-1.1.0 (Arjen de Korte)

 - libusb-1.0 API support in addition to libusb-0.1 API [#300]

 - Add support for `DISABLE_WEAK_SSL=true` in upsd.conf to disable older/weaker
   SSL/TLS protocols and ciphers: when NUT is built against relatively recent
   versions of OpenSSL or NSS it will be restricted to TLSv1.2 or better.
   For least-surprise, currently defaults to `false` and complains in log
   [PR #1043]

 - Add support for `ALLOW_NO_DEVICE=true` (as an upsd.conf flag or environment
   variable passed from caller of the program), to allow starting the data
   server initially without any device configurations and reloading it later
   to apply config changes on the fly [PR #766]

 - Add support for `debug_min=NUM` setting (ups.conf, upsd.conf, upsmon.conf)
   to specify the minimum debug verbosity for daemons. This allows "in-vivo"
   troubleshooting of service daemons without editing init scripts or service
   unit definitions.

 - Improve support for upsdrvctl for managing of numerous device configs,
   including default "maxretry=3" and a "nowait" option to complete the
   "start of everything" mode after triggering the drivers and not waiting
   for them to complete initializing. This matters on systems that monitor
   from dozens to hundreds of devices.

 - Drivers support a new value for `synchronous` setting, which is the
   new default now: `auto`.  Initially after driver start-up this mode
   acts as the older default `off`, but would fall back to `on` in case
   the driver fails to send reports to `upsd` by overflowing the socket
   buffer in async mode -- so the next connections of this driver uptime
   would be synchronized (potentially slower, but safer -- blocking on
   writes to the data server).  This adaptation would primarily impact
   and benefit devices with many (hundreds of) data points, such as
   ePDUs and daisy chains. [issue #1309, PR #1315]

 - Daemons such as upsd, upsmon, upslog, and device drivers previously
   implied that enabled debugging (or upslog to stdout) means foreground
   running, otherwise the daemon was always sent to the background.
   Now there are explicit options for this (`-F`/`-B`), although default
   behavior is retained. This change is used for simplified service unit
   definitions.

 - Improvements for device discovery or driver "lock-picking", including
   general support for:
   * "Standalone" mode (`-s` option), to monitor a device which is not
     detailed or mentioned in ups.conf
   * `NUT_ALTPIDPATH` and `NUT_STATEPATH` environment variables to override
     the paths built into the driver binary [PR #473 and #507]
   * "Driver data dump" mode (`-d` option), to poll a device for one or
     few ('update_count' ) loops, report discovered values (dump the data
     tree in upsc-like format), and exit. This complements the `nut-scanner`
     for finding and identifying devices.

 - support for new devices:
   * IBM 6000 VA LCD 4U Rack UPS; 5396-1Kx (USB)
   * Phoenix Contact QUINT-UPS model 2320461 (Modbus)
   * Tripp-Lite SU3000LCD2UHV (USB; protocol 1330)
   * Emerson Avocent PM3000 PDU (SNMP)
   * HPE ePDU (SNMP)

 - nutdrv_qx: enhanced estimation of remaining battery runtime based
   on speed of voltage drop, which varies as they age [PR #1027]

 - nutdrv_qx: several subdrivers added or improved, including:
   * "snr" subdriver with USB connection, for SNR-UPS-LID-XXXX [PR #1008].
     Note that end-users should reference explicitly the `snr` subdriver
     in their `ups.conf` settings because of USB chip using the same
     values of VendorID/ProductID as fabula_subdriver, fuji_subdriver,
     and krauler_subdriver.
   * "hunnox" subdriver, as a dialect of earlier "fabula" [PR #638]
     adds support for Hunnox HNX-850 with USB connection and reported to work
     for Powercool, Iron Guardian, ARES devices and possibly many others from
     discussions linking to the pull request which introduced the driver.
   * "phoenixtec" subdriver for Masterguard A and E series, device series
     A700/1000/2000/3000(-19) and E40/60/100(-19). [PR #975]
   * "ablerex" subdriver provided by the OEM vendor, note that it replaces
     "krauler_subdriver" as default handler for VID:PID 0xffff:0x0000
     [PR #1135]
   * Legrand HID defined and handled by "krauler_subdriver" by default
     [PR #1075, issue #616]
   * add new "armac" subdriver, tested with Armac R/2000I/PSW, but should
     support other UPSes that work with "PowerManagerII" software from
     Richcomm Technologies from around 2004-2005 [PR #1239, issue #1238]

 - microsol-apc (starting at version 0.68 as derived from solis 0.67):
   adding support for newer APC Back-UPS BR hardware, such as
   APC Back-UPS BZ1500, BZ2200BI and BZ2200I [PR #994]

 - pijuice: added new i2c bus driver for PiJuice HAT, a battery UPS module
   for the Raspberry Pi systems [PR #730]

 - huawei-ups2000: added new driver for USB (Linux 5.12+ so far) and Serial
   RS-232 Modbus device support of Huawei UPS2000/2000A (1kVA-3kVA) series,
   and possibly some related FSP UPS models. [PR #954]

 - socomec_jbus: added new driver for modbus-based JBUS protocol over serial
   RS-232 for Socomec UPS (tested with a DIGYS 3/3 15kVA model, working
   on Linux x86-64 and Raspberry Pi 3 ARM). [PR #1313]

 - adelsystem_cbi: added new driver for ADELSYSTEM CBI2801224A, an all-in-one
   12/24Vdc DC-UPS, which supports the modbus RTU communication protocol
   [PR #1282]

 - generic_modbus: added new driver for TCP and Serial Modbus device support.
   The driver has been tested against PULS UPS (model UB40.241) via
   MOXA ioLogikR1212 (RS485) and ioLogikE1212 (TCP/IP), and configuration
   allows to map custom registers and addresses to NUT events [PR #1052]

 - genericups: added support for FTTx battery backup devices, and new signal
   type mappings for the contact closure pins interpretation (RB for replace
   battery, BYPASS for disconnected battery, and "none" or NULL for signals
   to ignore) [PR #1061]

 - add devices to HCL/DDL:
   * APC Back-UPS CS (USB)
   * CPS CP1500EPFCLCD (USB)
   * CPS EC350G, EC750G (USB)
   * CPS PR2200LCDRT2U (SNMP)
   * Eaton ATS 16 and 30 (SNMP)
   * Eaton 5E2200VA (USB)
   * Eaton 9PX Split Phase 6/8/10 kVA (XML/USB/SHUT)
   * Eaton 9PX (XML/USB/SHUT)
   * Eaton Ellipse PRO 650 VA (USB)
   * Ippon Back Comfo Pro II 650/850/1050 (USB)
   * Numeric Digital 800 (USB)
   * Opti-UPS PS1500E (USB)
   * Powercool 350VA to 1600VA (USB)

 - C++11 support in nutclient library and cppunit tests

 - Added C++ testing mock for TcpClient class (nutclientmem/MemClientStub:
   data stored in local memory) [PR #1034]

 - Dual Python 2 and 3 compatibility in development scripts; ability to
   run build activities and resulting built NUT programs on systems that
   do not have a binary named "python" [PR #1115 and some before it]

 - Added Russian translation for NUT-Monitor GUI client [PR #806]

 - Separated NUT-Monitor UI into two applications, NUT-Monitor-py2gtk2 and
   NUT-Monitor-py3qt5, suitable for two generations of Python ecosystem
   with their great differences; `NUT-Monitor` name is retained for wrapper
   script which calls one of these, such that the current system can execute
   [PRs #1310, #1354]

 - Various USB driver families: expanded device-matching with "device" in
   addition to "bus" and generic USB fields. This is needed to support
   multiple attached devices that seem identical by other fields (e.g.
   same vendor, same model, same USB bus, and no serial number) [PR #974]

 - Various USB driver families: Improved HID parsing for byte-stream to
   number conversions on different CPU architectures [PR #1024]

 - Various USB HID driver families: added support for composite devices
   utilizing interface greater than 0 for the UPS interface [PR #1044]

 - usbhid-ups:
   * added generic framework for fixing Report Descriptors which can be
     used for different manufacturers by adding code to the appropriate
     subdriver rather than polluting the main code with UPS specific
     exceptions, and applied fixes for known mistakes in (some releases
     of firmware for) CyberPower CPS*EPFCLCD [issue #439, PR #1245]
   * added `onlinedischarge` option for UPSes that report `OL+DISCHRG`
     when wall power is lost [PR #811]
   * changed detection of VendorID 0x06da handling of which is claimed
     by Liebert/Phoenixtec HID historically, and MGE HID (for AEG PROTECT
     NAS UPSes) since NUT 2.7.4, so that the higher-priority MGE subdriver
     would not grab each and all of the devices exposing that ID [PR #1357]
   * CPS HID: add input.frequency and output.frequency
   * OpenUPS2: only check OEM Information string once (fewer log messages)
   * Liebert GXT4 USB VID:PID [10AF:0000]
   * add battery voltage and input/output transfer voltage and frequency
     in Liebert/Phoenixtec HID mapping, to support PowerWalker VFI 2000 TGS
     better [PR #564, issue #560]
   * add a little delay between multicommands [PR #1228]
   * fix Eaton/MGE mapping for beeper handling
   * add IBM USB VID
   * add deep battery test for CyberPower OL3000RMXL2U
   * report the libusb version used
   * fixed CPU architecture dependent bitmask math issues, causing wrong
     numbers interpreted from wire protocol data in Big-Endian LP64 builds
     (SPARC64, s390x, etc.) [issue #1023, PRs #1024, #1040, #1055, #1226]
   * add Delta UPS Amplon R Series, tested on R1K and R3K model [PR #987]
   * add Delta Minuteman UPS VID/PID [PR #1230, issues #555 and #1227]
   * add AMETEK Powervar UPM [PR #733]
   * add Tripplite AVR750U (ProductID 0x3024) [PR #963]
   * add Arduino HID device support with new arduino-hid subdriver [PR #1044]
   * add new salicru-hid subdriver, tested with Salicru SPS Home 850 VA
     [PR #1199, issue #732]
   * add new ever-hid subdriver to support EVER UPS devices (Sinline RT Series,
     Sinline RT XL Series, ECO PRO AVR CDS Series) [PR #431]
   * add ability to set `battery.mfr.date` for APC HID UPS [PR #1318]

 - usbhid-ups / mge-shut: compute a realpower output load approximation for
   Eaton UPS when the needed data is not present

 - snmp-ups:
   * APC ePDU MIB support
   * add `input.phase.shift` variable
   * add configurable write-able `ondelay` (`ups.delay.start`) and `offdelay`
     (`ups.delay.shutdown`) as timeticks support [PR #276]
   * outlet groups
   * fix the rounding / truncation of some values
   * add outlet.N.name for Eaton ePDU
   * add input.bypass.frequency for Eaton 3ph
   * fix support for Eaton 2-phase ("split phase") UPS
   * add flag to list currently loaded MIB-to-NUT mappings
   * fix input.L2.voltage on Eaton G2/G3 PDU
   * update Eaton Aphel Revelation MIB
   * support Raritan Dominion PX2 PDU
   * support Emerson Avocent PM3000 PDU
   * improve ALARM flag handling
   * add firmware version for new HPE Network card
   * add ups.load, battery.charge, input.{voltage,frequency} and output.voltage
     for CyberPower, as well as shutdown and other instant commands
   * several rounds of updates for Eaton devices, including new ATS and ePDU
     hardware families
   * fixed bit mask values for flags to surely use different numbers behind
     logical items (inevitably changing some of those macro symbols) [PR #1180]

 - snmp-ups and nut-scanner should now support more SNMPv3 Auth and Priv
   protocols, as available at NUT build time [PRs #1165, #1172]

 - nut-scanner: various improvements, including:
   * detection of libraries at runtime
   * tracing information
   * limiting parallelism (thread count) [PRs #1158, #1164]

 - nut-ipmipsu: improve FreeIPMI support to build cleanly against older and
   newer FreeIPMI versions [PR #1179]

 - the powerpanel driver now also supports CyberPower OR1500LCDRTXL2U with
   serial cable [PR #538]

 - powercom driver: implement `nobt` config parameter to skip battery check
   on initialization/startup [PR #1256]

 - netxml-ups:
   * Report calibration status
   * Fix for erroneous battery info (MGEXML/0.30) [PR #1069]

 - solis: various improvements and fixes

 - liebert-esp2: Correct battery V scaling, update docs, implement split-phase
   unit support [PR #412]

 - tripplite: the "Tripp-Lite SmartUPS driver" as tested with SMART2200NET
   learned to discover the firmware generation and some device features,
   and in particular to manage power separately on one or two outlet groups
   [PR #1048]

 - tripplite_usb: updated to recognize the "3005" protocol [PR #584]

 - libnutclient: introduce getDevicesVariableValues() to improve performances
   when querying many devices (up to 15 times faster)

 - nut-driver-enumerator: introduced a script for Linux systemd and
   Solaris/illumos SMF to inspect current NUT configuration in ups.conf
   file and generate service management instances for each currently
   tracked power device. Also introduced services to monitor the NUT
   configuration and react to editions of this file, mostly intended
   for deployments that do massive monitoring of dynamically changing
   farms of power devices.

 - Fix File descriptors leaks by upsmon and upssched (SELinux errors)

 - systemd support improvements:
   * POWEROFF_WAIT
   * reload support for upsd
   * Deliver systemd-tmpfiles config to pre-create runtime locations
     [PR #1037 for Issue #1030]
   * Update units with SyslogIdentifier=%N for better logging [PR #1054]

 - upsrw: display the variable type beside ENUM / RANGE

 - Added `PROTVER` as alias to `NETVER` to report the protocol version in use.
   Note that NUT codebase itself does not use this value and handles commands
   and reported errors individually [issue #1347]

 - Implement status tracking for instant commands (instcmd) and variables
   settings (setvar): this allows to get the actual execution status from the
   driver, and is available in libraries and upscmd / upsrw [PR #659]

 - Add support for extra parameter for instant commands, both in library and
   in upscmd

 - dummy-ups can now specify `mode` as a driver argument, and separates the
   notion of `dummy-once` (new default for `*.dev` files that do not change)
   vs. `dummy-loop` (legacy default for `*.seq` and others) [issue #1385]

 - new protocol variables:
   * `input.phase.shift`
   * `outlet.N.name`
   * `outlet.N.type`
   * `battery.voltage.cell.max`, `battery.voltage.cell.min`
   * `battery.temperature.cell.max`, `battery.temperature.cell.min`
   * `battery.status`
   * `battery.capacity.nominal`
   * `battery.date.maintenance` (and clarified purpose of `battery.date`)
   * `battery.packs.external` (and clarified purpose of `battery.packs`)
   * `experimental.*` namespace introduced [PR #1046] to facilitate
     introduction of NUT drivers and their data points for which we do
     not yet have concepts, or which the original driver contributors
     did not map well per suitable NUT standards: this allows to balance
     having those drivers available in the project vs. least surprise
     for when the explicitly experimental names are changed to something
     stable and standardized.
   * Proposed to track Date and Time values (still as "opaque strings")
     preferably in representations compatible to ISO-8601/RFC-3339 [PR #1076]
     (standards update; changes to actual codebase to be applied in the future)
   ** New routine to convert a US formatted date string "MM/DD/YYYY" to an
      ISO 8601 Calendar date "YYYY-MM-DD" was added to snmp-ups.c [PR #1078]

 - Master/Slave terminology was deprecated in favor of Primary/Secondary
   modes of `upsmon` client:
   * Respective keywords in the configuration files (`upsd.users` and
     `upsmon.conf`) are supported as backwards-compatible settings,
     but the obsoleted values are no longer documented.
   * Protocol keyword support was similarly updated, with `upsmon` now
     first trying to elevate privileges with `PRIMARY <ups>` request,
     and falling back to `MASTER <ups>` just in case it talks to an
     older build of an `upsd` server.
   * For the principle of least surprise, NUT codebase still exposes the
     `net_master()` (as handler for `MASTER` net command) in header and
     C code for the sake of existing linked binaries, and returns the
     `OK MASTER-GRANTED` line to the older client that invoked it.
   * Newly introduced `net_primary()` (as handler for `PRIMARY` net command)
     calls the exact same application logic, but returns `OK PRIMARY-GRANTED`
     line to the client.
   * Python binding updated to handle both cases, as the only found in-tree
     protocol consumer of the full-line text.
   * For more details see issue #840 and several pull requests referenced
     from it, and discussions on NUT mailing lists.

 - Build fixes:
   * In general, numerous fixes were applied to ensure portability and avoid
     warnings (fixing a number of real bugs that caused them); CI was extended
     to keep the codebase free of those types of warnings which we have got
     rid of, requiring builds to succeed cleanly in several dozen combinations
     of compiler versions, C standard revisions (C99 upwards, though on many
     OSes with GNU99+ extensions), operating systems and CPU architectures.
   * Public CI introduced to automatically test every contribution (PR) and
     resulting increment of main NUT codebase, including Travis CI and LGTM.com
     services, and a Jenkins farm on virtual hardware donated by Fosshost.org;
     this augments testing earlier provided for some branches by Buildbot.
   * Added cppunit testing with valgrind for the C++ client library
   * Make targets added for shell script syntax checks for helper and service
     scripts
   * Make targets added for spellcheck and for maintenance of the dictionary,
     including incremental spellcheck to only parse recently edited text files
   * The AsciiDoc detection has been reworked to allow NUT to be built from
     source without requiring asciidoc/a2x (using pre-built man pages from
     the distribution tarball, for instance)
   * Makefile contents rearranged for more resilient out-of-tree and in-tree
     builds beside those made from the root workspace directory
   * Makefiles are tested with GNU Make and BSD Make to ensure portable recipes
   * More use of `pkg-config` to detect dependencies at configure time, as
     well as fail-safe detection of presence of pkg-config (and its macros)
     to survive and build without it too
   * "slibtool" pedantic nuances now supported, allowing an alternative to
     GNU libtool
   * Build scripts updated to remove obsoleted calls to cleanly work with
     autoconf-2.70 releases in 2020 (also works with 2.69 which was the
     earlier release since 2012)
   * Dynamic library loading used in certain programs and use-cases improved,
     especially for 64-bit vs 32-bit builds on multiple-bitness OSes
   * Logging routines like `upsdebugx()` were refactored as macros so there
     is slightly less overhead when logging is disabled [PRs #685 and #1100]
   * Numerous classes of compilation warnings eradicated, many of those being
     potential issues with implicit data type conversions and varied numeric
     type width, signedness, string buffer size, uninitialized variables or
     structure fields; some more in progress
   * Several logical errors found and fixed during this walk over codebase.
   * Cases where compilers were overly zealous and particular code was written
     the way wit was intentionally, including some comparisons that help with
     different-bitness builds but indeed seem superfluous in a certain single
     bitness, were commented and encased in pragmas to disable the warnings
   * Basic coding style (indentations, lack of trailing white space) applied
     per developer guide, but not automatically enforced/checked yet.

 - Due to changes needed to resolve build warnings, mostly about mismatching
   data types for some variables, some structure definitions and API signatures
   of several routines had to be changed for argument types, return types,
   or both. Primarily this change concerns internal implementation details
   (may impact update of NUT forks with custom drivers using those), but a
   few changes also happened in header files installed for builds configured
   `--with-dev` and so may impact `upsclient` and `nutclient` (C++) consumers.
   At the very least, binaries for those consumers should be rebuilt to remain
   stable with NUT 2.8.0 and not mismatch int-type sizes and other arguments.

 - As usual, more bugfixes, cleanup and improvements, on both source code
   and documentation.

---------------------------------------------------------------------------
Release notes for NUT 2.7.4 - what's new since 2.7.3:

 - New class of device supported: ATS - Automatic Transfer Switch are now
   supported in NUT. Eaton ATS are supported, and APC ones should be too. Users
   are welcomed to test and provide feedback

 - NUT command and variable naming scheme:
   * Document battery.charger.status, which will in time replace the historic
     CHRG and DISCHRG flags published in ups.status
   * Many extensions to support outlets groups, thresholds / alarms (ambient,
     input, output, outlet and outlet.group)

 - support for new devices:
   AEG PROTECT B / NAS
   APC ATS AP7724 (should be supported)
   Asium P700
   Eaton ATS
   Eaton 5E 1100iUSB
   Eaton E Series DX UPS 1-20 kVA
   Eaton Powerware 9125-5000g
   Electrys UPS 2500
   Fideltronic INIGO Viper 1200
   Legrand Keor Multiplug
   LYONN CTB-800V
   Micropower LCD 1000
   NHS Laser Senoidal 5000VA
   Sweex model P220
   TS Shara
   Various APCUPSD-controlled APC devices

 - snmp-ups:
   * Improve automatic detection algorithm
   * Provide access to Net-SNMP timeout and retries
   * Proper handling of integer RW variables
   * Implement support for alarms, through ups.alarm and outlet.n.alarm
   * Improve log/debug output trace
   * Fix loss of precision when setting values, using upsrw
   * Support for outlets group management
   * Many improvements and simplification
   * Add support for Tripplite units using IETF mib
   * Improve communication staleness detection and recovery
   * Add devices MAC address publication
   * Register values enumerations, when available
   * Many improvements and fixes to the SNMP subdriver creation script

 - Eaton:
   * 3ph SNMP:
     Many improvements to Powerware / XUPS MIB, for data and commands
     Add support for Eaton Power Xpert Gateway UPS Card
     Improve support for temperature and humidity, including low / high values
     Alarms handling
   * ePDU (G2 and G3):
     Improve support for ambient sensor, including thresholds and dry contacts
     Outlet groups handling, including data, thresholds, settings and commands
     Alarms handling
   * XML/PDC (netxml-ups):
     Fix Eaton XML published data
     Add some settings (R/W flags) on ambient thresholds

 - bcmxcp_usb: improvements for device claiming and multi-packets responses

 - dummy-ups: allow any variable to be modified

 - libnutclient: Fix for reads when the socket was closed by NUT server

 - macosx-ups:
   * fix for 10.10 (Yosemite), v1.1
   * gracefully handle disconnection of UPS (return "data stale")

 - nutdrv_atcl_usb: point to nutdrv_qx (fuji) for 0001:0000

 - nutdrv_qx:
   * Add new 'sgs' USB subdriver to support TS Shara units
   * various improvements and simplification, to the code and documentation

 - nut-ipmipsu: improve FreeIPMI support

 - nut-scanner:
   * Don't depend on development libraries, by looking at some known paths,
     including the one provided through --libdir, to find the correct libraries
   * Fix a crash on a 2nd call to libnutscan with SNMP method

 - powercom: fix the processing of input and output voltage for KIN units

 - solis:
   * many improvements and cleanup
   * resync with end-of-packet character
   * fixes for Microsol Back-Ups BZ1200-BR

 - tripplitesu: Fix initialization when tripplite firmware is buggy (for
   Tripplite SU1000RT2U and possibly more)

 - usbhid-ups:
   * various minor improvements
   * support for Eaton UPS with dual HID report descriptor in HID Parser
   * handle missing USB strings in APC code

 - SSL support through Mozilla NSS: Rework the NSS tests to ensure that NSS is
   actually installed and usable for enabling SSL support in NUT

 - Augeas support: Augeas lens for ups.conf was updated to add various missing
   global directives and ups fields

 - scripts/systemd/nut-server.service.in: Restore systemd relationship since it
   was preventing upsd from starting whenever one or more drivers, among several,
   was failing to start

 - Fix UPower device matching for recent kernels, since hiddev* devices now have
   class "usbmisc", rather than "usb"

 - Network protocol information: default to type NUMBER for variables that are
   not flagged as STRING . This point is subject to improvements or change in
   the next release 2.7.5.  Refer to docs/net-protocol.txt for more information

 - As usual, more bugfixes, cleanup and improvements, on both source code
   and documentation.

---------------------------------------------------------------------------
Release notes for NUT 2.7.3 - what's new since 2.7.2:

 - reverted POWERDOWNFLAG to /etc/killpower as in 2.6.5 (packagers may want to
   put this in another filesystem, though)

 - configure/make fixes for ${systemdsystemunitdir}

 - apcsmart: fix command set parsing for protocol version 4 (e.g. Smart-UPS
   RT 10000 XL)

 - upslog: SIGUSR1 forces an immediate log entry

 - riello_usb/_ser: USB interface claim fix; improved error handling

 - usbhid-ups: add support for OpenUPS2 (PID: D005), Liebert GXT3 (PID: 0008)
   APC AP9584 Serial->USB kit (PID: 0000), and some Powercom models
   (PID: 0001). Fixed scaling for Cyberpower 0764:0501.

 - USB core: do not call usb_set_altinterface(0) by default

 - nutdrv_qx: added fabula, fuji USB and Voltronic-QS-HEX subdrivers; add
   bestups subdriver to supersede the old standalone bestups driver

 - NUT Monitor: added FreeDesktop AppData file (including screenshots)

 - renamed udev rules file to 62-nut-usbups.rules (permissions fix)

 - added AIX packaging

 - asem: added a driver for the UPS in ASEM PB1300 embedded PCs

 - solis: updated to support APC Microsol units sold in Brazil

 - tripplite_usb: updated to use dv/dq charge calculation for all models (also
   exposes battery_min and battery max as configuration variables); added
   binary 3005 protocol support (such as for SMART500RT1U)

 - genericups: better debugging while parsing the cable description flags

 - all drivers: a new 'synchronous' driver flag is available for very verbose
   units, such as some ePDUs

 - Eaton:
   * Add support for EnergySaving features for Eaton UPSs (HID USB/SHUT and
     XCP USB/serial)
   * Fix and complete Eaton ePDUs G2/G3 support
   * ABM (Advanced Battery Monitoring) support through battery.charger.status
     in HID (USB and SHUT), XCP (USB and serial) and SNMP (Powerware XUPS
     MIB)

 - support for new devices:
   APC Back-UPS 1200BR and Back-UPS BZ2200BI-BR (Microsol)
   ASEM SPA PB1300 UPS
   Belkin Regulator PRO-USB
   Cyber Power Systems Value 1500ELCD-RU
   EUROCASE EA200N 2000VA
   Fideltronik LUPUS 500
   Flight Technic & International (FTUPS) FT-1000BS and FT-1000BS(T)
   Grafenthal PR-3000-HS
   JAWAN JW-UPSLC02
   Lacerda New Orion 800VA
   Mecer ME-1000-WTU
   NHS Sistemas de Energia Expert C Online 6000/8000/10000
   NHS Sistemas de Energia Expert S Online 6000/8000/10000
   Powercom BNT-xxxAP (USB product id: 0001)
   Rucelf UPOII-3000-96-EL
   Tripp Lite OMNIVSINT800
   Voltronic Power Apex 1KVA and Imperial 1KVA

---------------------------------------------------------------------------
Release notes for NUT 2.7.2 - what's new since 2.7.1:

 - This release is the second interim release of the 2.7 testing series.

 - libupsclient had undefined references related to functions of libcommon.
   This issue was reported on Debian (bug #731156) and is now fixed

 - support for new devices:
   CABAC UPS-1700DV2
   Eaton Powerware 3105
   Emerson Network Power Liebert PSI 1440
   MicroDowell B.Box LP 500
   Numeric Digital 800 plus
   OptiUPS VS 575C
   Tripp Lite SU10KRT3/1X

 - FreeDesktop Hardware Abstraction Layer (HAL) support was removed.

 - nutdrv_atcl_usb: new driver for 'ATCL FOR UPS'

 - al175: re-introduced this driver (actually, it was in 2.7.1)

 - upsdrvctl now provides retry options for upsdrvctl and driver(s)

 - snmp-ups: add support for XPPC-MIB and Tripp Lite SU10KRT3/1X.
   Also fix erroneous status in HP/Compaq SNMP MIB (with the most recent HP
   firmware (1.76) ; improved various MIBs (APC, HP/Compaq, ...)

 - nutdrv_qx: add new 'fallback' Q1 subdriver, with minimal 'Q1' support.
   General improvements on all subdrivers.

 - mge-shut: partially revert PnP/RTS change, for initializing the
   communication with the UPS. Note that nut-scanner similar function was
   not modified however.

 - FreeBSD DEVD support: generate devd.conf files for USB UPSes
   This adds a --with-devd-dir=PATH option to ./configure

 - The NUT website was moved to a standalone website. A separate code
   repository and source archive are now available.

 - As usual, more bugfixes, cleanup and improvements, on both source code
   and documentation.

---------------------------------------------------------------------------
Release notes for NUT 2.7.1 - what's new since 2.6.5:

 - This release is an interim release, part of the testing series, and the
   first release after the transition from Subversion to Git.
   The last release (2.6.5) is almost a year old. A lot of work has
   been done, but a good amount remains to achieve 2.8.0 goals.
   Please read the UPGRADING notes.

 - Added support for SSL via the Mozilla NSS library, in addition to the
   existing OpenSSL support.

 - Added a new driver, nutdrv_qx, for Megatec/Qx devices. This driver will
   eventually replace the blazer_ser and blazer_usb drivers. In particular, it
   adds support for Voltronic Power devices.

 - Increased USB_TIMEOUT to standards-compliant 5.000 seconds in most drivers.
   This should reduce the number of timeouts on low-speed USB 1.1 devices.

 - The jNut Java source has been split into a separate GitHub repository.

 - Added many devices to the HCL. Of particular note are many Tripp Lite USB
   HID PDC models which were tested against NUT by Tripp Lite.

 - Reworked some visual elements of the HCL. The output is better tailored for
   graphical and text-only browsers, but suggestions are welcome for additional
   accessibility enhancements.

 - Also increased timeouts and added redundant commands to improve reliability
   of mge-utalk driver.

 - Added the apcupsd-ups driver to interoperate with apcupsd installations.

 - Added documentation on creating subdrivers for snmp-ups and nutdrv_qx.

 - Added new drivers for the Riello UPS product line (riello_ser/riello_usb).

 - Many improvements to the BCM/XCP drivers have been merged in. This includes
   an improved data reception loop, and additional mappings.

 - Added a few variables to the Powercom HID mappings.

 - Updated the apcsmart driver, and renamed the previous driver to apcsmart-old.

 - Fixed the battery percentage calculation in the bestfcom driver.

 - libnutclient has been added as a C++ alternative to libupsclient.

 - Packaging files for Solaris and HP-UX (sponsored by Eaton)

 - Fix shutdown of Eaton HID, using usbhid-ups and mge-shut

 - usbhid-ups: final fix for APC Back UPS ES.  APC Back UPS ES devices have
   buggy firmware, and this version does not cause a regression. The max_report
   variable should be set automatically based on the USB identification values.

 - nut-scanner: fix crash

 - IPMI support can handle more different versions of FreeIPMI

 - Support power supplies scan over the network
   nut-scanner can now scan for power supplies with IPMI over LAN.
   This is currently limited to IPMI 1.5 only

 - Implement a framework to spell check documentation source files,
   using Aspell. This includes an interactive build target (make
   spellcheck-interactive), and an automated one (make spellcheck),
   mainly for QA / Buildbot purpose. Note that a base NUT dictionary
   is also available (docs/nut.dict), providing a glossary of terms
   related to power devices and management

 - Improve systemd integration

 - snmp-ups: Fixed a crash on outlet management, and added delta_ups MIB
   support. Also fixed mappings for upsBypassVoltage, upsBypassCurrent, and
   upsBypassPower in three-phase IETF MIB.

---------------------------------------------------------------------------
Release notes for NUT 2.6.5 - what's new since 2.6.4:

 - This release fixes an important regression in upssched:
   any upssched.conf command that takes a second argument resulted in
   a defective frame sent to the parent process. Thus, the command was
   not executed (report and patch from Oliver Schonefeld)

 - Website hosting: free NUT from Eaton website hosting
   NUT website (http://www.networkupstools.org) is no longer hosted by Eaton.
   Arnaud Quette (NUT project leader) has taken over NUT hosting on his own,
   to give NUT back some independence.
   This effort is also part of a logic to stop crediting Eaton for
   contributions from others (especially Arnaud Quette, as an individual).
   The new hosting service is located, as for Arnaud's blog
   (http://arnaud.quette.fr) on Gandi servers, using PaaS. This will allow
   more flexibility and automation of the release process

 - macosx-ups: new OS X Power Sources meta-driver
   Mac OS X provides UPS status information in a format similar to
   what is shown for laptop batteries. This driver will convert that
   information into a format compatible with NUT (Charles Lepple).

 - support for new devices:
   Eaton ePDU Switched
   Online Zinto A (USB ID 0x06da:0x0601)
   REDi Blazer 400VA / 600VA / 800VA
   UNITEK Alpha650ipF and Alpha650ipE (USB ID 0x0f03:0x0001)

 - mge-shut driver has been replaced by a new implementation (newmge-shut).
   In case of issue with this new version, users can revert to oldmge-shut.

 - First NUT virtualization package: NUT now supports integration with
   VMware ESXI 5.0, through a native VIB package. This is, for the time
   being, an external effort from René Garcia (refer to the Download section
   on NUT website). But work is underway to improve this integration, and
   include it in the NUT source tree

 - IPMI support (nut-ipmipsu driver and nut-scanner): prepare for supporting
   API changes in upcoming FreeIPMI versions 1.1.x and 1.2.x.

 - snmp-ups now supports high precision values for APC, and more variables

 - the NUT variables and commands namespace has been fixed and
   completed, with the known and used variables that were missing.

 - more bugfixes, cleanup and improvements, on both source code and
   documentation.

---------------------------------------------------------------------------
Release notes for NUT 2.6.4 - what's new since 2.6.3:

 - This release Fix an important vulnerability in upsd
   (CVE-2012-2944: upsd can be remotely crashed)

   NUT server (upsd), from versions 2.4.0 to 2.6.3, are exposed to
   crashes when receiving random data from the network.
   This issue is related to the way NUT parses characters,
   especially from the network. Non printable characters were missed
   from strings operation (such as strlen), but still copied to the
   buffer, causing an overflow.
   Thus, fix NUT parser, to only allow the subset of ASCII charset from
   Space to ~
   (Reported by Sebastian Pohle, Alioth bug #313636, CVE-2012-2944)

   A separate patch, which applies to any faulty version, is also available:
   http://trac.networkupstools.org/projects/nut/changeset/3633

   For more information, refer to the Common Vulnerabilities and Exposures:
   http://cve.mitre.org/cgi-bin/cvename.cgi?name=CVE-2012-2944

 - A static source code analysis has been done by Michal Hlavinka from RedHat,
   using Coverity (12 issues fixed).

 - Add new "LIST CLIENTS" and "NETVER" commands to NUT network protocol.
   "NETVER" allows to retrieve the Network protocol version, while
   "LIST CLIENTS" provides the list of clients connected to a device.
   Refer to the developer guide, "Network protocol information" section for
   more information.

 - Support of ranges of values for writable variables has been added, to
   complete the existing enumerated values mechanism. This will start to
   appear in some drivers soon, beginning with Eaton. Refer to the developer
   guide, "Creating a new driver..." section for more information.

 - PyNUT.py has been updated to version 1.2.2, adding support for
   LIST CLIENTS, FSD, HELP and VER (Rene Martín Rodríguez)

 - support for new devices:
   AEG Power Solutions PROTECT HOME
   more APC SNMP cards
   ATEK Defensor range
   all Borri models
   all COVER ENERGY SA
   CyberPower OR700LCDRM1U, PR6000LCDRTXL5U and CP1000PFCLCD
   Dell UPS Network Management Card
   Dynamix 1000VA USB
   Eaton Management Card Contact (ref 66104)
   EVER POWERLINE RT / 11 / 31 and DUO II Pro
   GE Digital Energy GT Series 1000-3000 VA
   Gtec models
   all recent HP serial / USB UPS (G2, G3 and R/T models, ) and HP UPS
    Management Module
   Ippon INNOVA RT
   KOLFF BLACK NOVA
   Lexis X-power Tigra 1kVA
   Microline C-Lion Innova
   Online Yunto YQ450
   PowerShield Defender 1200VA
   PowerWalker Online VFI LCD, Line-Interactive VI LCD and Line-Interactive VI
   Riello Netman Plus 102 SNMP Card
   Tripp-Lite OMNISMART500

 - apcsmart has received some fixes to work better on Mac OS X, and in general

 - bcmxcp has improved support for battery status, and better supports
   PW9120 units

 - bestfortress has improved Best Fortress LI675VA support

 - blazer_ser and blazer_usb now try to automatically estimate high and low
   voltages, to be able to calculate battery charge ; support for online
   Innova UPS (T, RT and 3/1 T) has been added ; Best UPS support has been
   improved, to prepare for superseding bestups driver

 - bestups has also received some care, though users are encouraged to switch
   to blazer_ser, since bestups will soon be deprecated.

 - newmge-shut has been heavily improved.  However, replacement of the
   current mge-shut has been postponed to the next release, due to the CVE
   issue.

 - oneac 0.80 improves support for all families of Oneac (EG, ON, OZ and OB),
   including more data and instant commands (Bill Elliot).

 - usbhid-ups: for Eaton devices, ups.start.auto is now automatically adjusted
   for shutdown.{return,stayoff} to behave as expected ; Liebert firmwares with
   incorrect exponents have also been addressed.

 - snmp-ups now provides support for UPS shutdown, based on usbhid-ups
   mechanisms (composite commands and fallback). Composite commands are also
   supported now. This means, for example, that if 'shutdown.return' is not
   supported, a combination of 'load.off' + 'load.on' may be used ;
   Actual validity of instant commands is now tested before commands addition ;
   Eaton/MGE MIB has been cleaned and completed ; 3-phases support has been
   added to Socomec Netvision MIB ; HP/Compaq MIB has been completed, with
   thresholds, nominal values and more commands.

 - nut-scanner now also has libupsclient has a weak runtime dependency ; more
   docs and bugfixes have also happened.

 - Provide an Uncomplicated Firewall (UFW) profile (nut.ufw.profile)

 - Riello protocols have been officially published in NUT protocols library:
   http://www.networkupstools.org/ups-protocols.html#_riello

 - Duplicate instances of upsd / upsmon are now detected upon startup

 - NUT variables namespace has been completed with missing variables and
   commands that are already known and standard

 - upslog now comes with a companion file, for logrotate configuration

 - more devices embed NUT for power protection, now including Thecus NAS range

 - more bugfixes, cleanup and improvements, on both source code and
   documentation, with a good bunch from Greg A. Woods.

---------------------------------------------------------------------------
Release notes for NUT 2.6.3 - what's new since 2.6.2:

 - nut-scanner is now more portable, and provides more coherent option names.
   IPMI support has also been added, to discover local power supplies.
   This version brings weak runtime dependencies in libnutscan, which allows to
   compile nut-scanner with all options and to run according to the available
   dependencies (USB, SNMP, IPMI, ...).

 - libnutscan now provides pkg-config support and the needed header files are
   distributed. Some documentation is also available in the developer guide and
   manual pages have been updated and completed.

 - support for new devices: Cyber Power Systems with SNMP RMCARD (100, 201,
   202 and 301) ; Dynamix 650VA USB ; LDLC UPS-1200D ; Tecnoware UPS ERA LCD
   0.65 ; Powercom BNT-xxxAP (USB ID 0d9f:0004) ; Various USB devices using
   UPSilon 2000 software.

 - apcsmart has received minor correction.

 - bcmxcp_usb now handles disconnection issues and reconnection mechanism.

 - blazer_usb enables again inclusion of buggy USB Device and Vendor IDs in
   udev rules file ; language ID support has been added for USB units from
   LDLC, Dynamix and other no names.

 - nut-ipmipsu has also received some improvements.

 - snmp-ups has fixed outlets reported current in aphel_genesisII MIB ;
   MGE 3 phases handles better low battery condition ; support for Cyber Power
   Systems with SNMP RMCARD has been added ; support of the newer Eaton ePDUs
   has been improved.

 - upsd doesn't anymore fail to start if at least one of the listening
   interface is available. This is needed on systems where either IPv4 or IPv6
   is disabled, and no explicit LISTEN directive has been specified.

 - Avahi support is now automatically enabled, upon detection

 - jNut (NUT Java interface) adds device discovery support, through a
   nut-scanner wrapper ; jNutWebAPI, a HTTP/JSON web service interface, has
   also been added to interact with upsd and nut-scanner.

 - Base files for HPUX packaging have been added. This is still a work in
   progress.

 - Compilation on IBM AIX has been fixed (namespace conflict with ctypes).

 - more bugfixes, cleanup and improvements, on both source code and
   documentation.

---------------------------------------------------------------------------
Release notes for NUT 2.6.2 - what's new since 2.6.1:

 - NUT can now monitor power supply units (PSU) in servers, through IPMI, using
   the new experimental 'nut-ipmipsu' driver. Users are encouraged to test it,
   and send feedback and debug output to the development mailing list.
   This requires GNU FreeIPMI (0.8.5 or higher) development package or files.
   Thanks goes to Al Chu, FreeIPMI project leader, for his help during this
   development.

 - NUT now provides a tool, called 'nut-scanner', to discover supported devices,
   both local and remote. nut-scanner will help to ease the configuration step,
   and power infrastructure discovery.
   This development, sponsored by Eaton, supports the following methods:
   * USB,
   * SNMP,
   * XML/HTTP (from Eaton),
   * NUT servers, using the classic connect or Avahi / mDNS methods.

   IPMI support will be added in the next release.
   A separate library, called 'libnutscan', is also available to provide these
   feature. Future NUT releases will provides binding for the supported
   languages (Perl, Python and Java).

 - NUT now provides a Java interface called 'jNut'.
   This development, sponsored by Eaton, is currently limited to the client
   interface. But it will be broaden to device discovery and configuration in
   the future.
   For more info, refer to nut/scripts/java/README, or the developer guide
   (chapter 'Creating new client'). Javadoc documentation is also provided,
   along with Java archives (.jar) in the Download section.

 - support for new devices: Eaton 3S ; Cyber Power Systems CP1000AVRLCD ;
   various APC models equipped with APC AP9618 management card, including APC
   Smart-UPS RT XL ;  Orvaldi 750 / 900SP ; POWEREX VI 1000 LED ; PowerWalker
   VI 850 LCD ; SVEN Power Pro+ series (USB ID ffff:0000).

 - A regression has been fixed in udev rules file. This previously caused
   permission issues to owners of some USB devices.

 - Avahi support has been added, for NUT mDNS publication, through a static
   service file (nut/scripts/avahi/nut.service).

 - usbhid-ups has had Eaton completion: some features have been improved, such
   as 'output.voltage.nominal' ; 3S Eco control support has been added, along
   with battery.runtime.low and end of battery life (life cycle monitoring)
   support ; new measurements for 5 PX are also supported now (outlet power
   factor, power, real power and current).

 - apcsmart has been updated to support more variables and features ; the
   previous driver is however still available as 'apcsmart-old', in case of
   issues.

 - bcmxcp now supports per outlet startup and shutdown delays setting ; shutdown
   delay is also used, when available, for outlet.n.shutdown.return instead of
   the default 3 seconds.

 - snmp-ups.c has a new initialization method, that uses sysObjectID, which is
   a pointer to the preferred MIB of the device, to detect supported devices.
   This speeds up even more init stage and should render void the use of 'mib'
   option. SNMP v3 session initialization has also been fixed, and Eaton PDU
   support has been completed.

 - Initial support has been added for systemd, the System and Service Manager
   from RedHat.

 - The chapter 'NUT configuration management with Augeas' of the developer guide
   has received some completion: a complete Python Augeas example code is now
   provided.

 - Finally, after years of dedication to NUT, Arjen de Korte is now retired.
   Sincere thanks to you Arjen from us all.

---------------------------------------------------------------------------
Release notes for NUT 2.6.1 - what's new since 2.6.0:

 - the various recent USB regressions have been definitely fixed.

 - NUT now propose a variable to expose UPS efficiency (ups.efficiency).
   Eaton 5 PX already uses it.

 - the Perl module from Gabor Kiss (rewritten from Kit Peters') is now
   distributed with NUT source code.

 - support for new devices: Eaton Ellipse ECO, Powerware 9140, Eaton 5 PX, and
   ambient sensor on Eaton ePDU managed ; GE EP series ; Inform Sinus SS 210 ;
   IPAR Mini Energy ME 800 ; Mustek Yukai PowerMust 1000 USB ; Numeric 3000 SW ;
   SVEN Power Pro+ series (recent models) ; Vivaldi EA200 LED.

 - liebert-esp2: Improved Liebert ESP II support, including UPS shutdown
   (poweroff), 1 and 3-phase input and output variables, and most
   input / output / bypass / nominal variables. There is also a fix for the
   USB to serial cable (Farkas Levente and Spiros Ioannou).

 - powercom has improved PowerCom BNT 1500A and BNT-other support, along with
   driver documentation and code conformance to the NUT rules (Keven L. Ates).

 - apcsmart has more improved UPS poweroff support and options (Michal Soltys).

 - blazer has also seen some improvements.

 - usbhid-ups has completed a bit supported variables for APC and Eaton / MGE.

 - on the quality assurance side, Eaton has worked on fixing a few
   non-conformance issues, like C++ style comments and warnings, using
   a newly developed verification tool (Prachi Gandhi).

 - fix remaining references to LIBSSL_LDFLAGS, instead of LIBSSL_LIBS,
   which cause unresolved symbol on libupsclient users (Fabrice Coutadeur).

 - the website has now a better support for Internet Explorer 6.

 - graphic illustrations, used for the Features page on the website Features
   and chapter of the user manual, have been refreshed (courtesy of Eaton).

 - more bugfixes, cleanup and improvements, on both source code and
   documentation.

---------------------------------------------------------------------------
Release notes for NUT 2.6.0 - what's new since 2.4.3:

 - the main focus of this release is the complete documentation revamping,
   using AsciiDoc. This includes a new website, user manual, developer guide,
   packager guide and manual pages, available in various formats (single and
   multiple pages HTML, and PDF at the moment).
   Be sure to check the --with-doc configure option help, and
   docs/configure.txt for more information.

 - Add Augeas support, to provide easy NUT configuration management, through
   tools and development APIs. For more information, refer to the developer
   guide, or scripts/augeas/README in the source directory.

 - support for new devices: APC 5G; Eaton PowerWare 5119 RM (smart mode using
   upscode2 driver), Eaton Best Ferrups (using older ConnectUPS card),
   Eaton 9395 (serial interface), Eaton ConnectUPS X / BD / E Slot;
   HP T1000 INTL, HP T1500 INTL, HP T750 G2, HP R1500 G2 INTL; iDowell iBox UPS;
   Tripp Lite SmartOnline SU1000XLA, Tripp Lite Smart1000LCD, and some
   more USB/HID devices IDs; CyberPower CP1500AVRLCD and CP1350AVRLCD;
   PowerWalker Line-Interactive VI 1400 ; Rocketfish RF-1000VA / RF-1025VA.

 - usbhid-ups has better support for shutting down APC SmartUPS RM series,
   and finally fix the "buffer size" issue, which was breaking some
   devices data retrieval, or truncating some data on others.

 - snmp-ups now support SNMP v3 and its security parameters. IETF MIB support
   has also been extended.

 - fix dummy-ups simulation driver status handling bug, and add the
   capability to remove exposed variables on the fly.

 - the belkin driver now support control commands and status reporting
   for beeper and battery test.

 - the powerpanel driver supports more older CyberPower units.

 - mge-utalk, upscode2, blazer and liebert-esp2 have also received some
   care, and been improved.

 - NUT-Monitor and the PyNUT client module have been updated to 1.3,
   adding more features like automatic connection to the first local device
   and i18n support.

 - improve configure time dependencies checking and processing.

 - improve older Unix systems support (HP-UX, AIX, ...) for missing functions.

 - refresh and improve USB helper files (udev and UPower).

 - more generation automation: the ChangeLog file is now generated
   automatically at distribution time, along with the files needed for
   the website hardware compatibility list.

 - SSL support has also received some improvements.

 - tcp-wrapper now allows hostnames in /etc/hosts.allow too (not only IPv4
   and/or IPv6 addresses).

 - many bugfixes, cleanup and improvements.

---------------------------------------------------------------------------
Release notes for NUT 2.4.3 - what's new since 2.4.2:

 - this is a bugfix release that only solves the regression on IPv6 activation.

---------------------------------------------------------------------------
Release notes for NUT 2.4.2 - what's new since 2.4.1:

 - the general USB support has been vastly improved, including many bug
   fixes, better OS support, new features and devices.

 - NUT now talks to Solar Controller Devices with the new ivtscd driver.

 - the snmp-ups driver supports more PDU, with a smaller disk footprint.

 - apcsmart supports more older SmartUPS and Matrix units.

 - the bestfortress driver is resurrected.

 - the virtual driver has been renamed to 'clone'.

 - the netxml-ups driver has received some care.

 - various debugging and development improvements have been done, around
   driver output; dummy-ups with more interaction and scripting and the
   device-recorder.sh script.

 - the build system has received many bugfixes and improvements.

 - the UPower (previously known as DeviceKit-power) rules file is now
   generated by NUT.

 - support for new devices: Apollo 1000A and 1000F; various Baytech RPC; old
   Best Power Fortress; Cyber Power Systems PR3000E, CP 1500C and OR2200LCDRM2U;
   all the new Dell UPS range (serial, USB and network); Eaton E Series NV and
   DX UPS, and Powerware 9130; older HP T500 and T750, newer T750 INTL (USB) and
   R1500 G2 (serial); Inform Informer Compact 1000VA; many serial and USB
   devices from Ippon, like Back Comfo Pro, Smart Power Pro and Smart Winner;
   IVT SCD series; Liebert GXT2-3000RT230 and PowerSure PSA; Mustek PowerMust
   424 / 636 / 848 USB; all new PowerCOM USB devices with HID PDC interface;
   Tripp-Lite INTERNETOFFICE700, SMART700USB and ECO550UPS; UPSonic DS-800
   (USB).

---------------------------------------------------------------------------
Release notes for NUT 2.4.1 - what's new since 2.4.0:

 - the microdowell driver has appeared to support various MicroDowell Enterprise
   units (see the "new devices" list below).

 - support for new devices: MicroDowell Enterprise B8, B10, N8, N11, N15, N20,
   N22, N30, N40, N50, N60 and HiBox ST.

 - NUT-Monitor now better handles the ups.status field, and has switched to
   version 1.1.

 - the situation of the build toolchain has been fixed, with regard to the
   "make clean" target and the wrongly removed generated USB files. This broke
   further configure call.

---------------------------------------------------------------------------
Release notes for NUT 2.4.0 - what's new since 2.2.2:

 - preliminary support for Power Distribution Units (PDUs): NUT now support
   PDUs, either natively (ie using NUT snmp-ups driver), or through a binding to
   the Powerman daemon. The list of supported PDUs is already quite long,
   including: Eaton ePDUs (Managed and Monitored), some Aphel models, some
   Raritan PDUs, and the whole list of Powerman supported devices:
   http://powerman.sourceforge.net/supported.html

 - support for new devices: the various PDUs cited above, Chloride Desk Power
   650, Cyber Power Systems Value 400E/600E/800E (USB models), Delta GES602N,
   Digitus DN-170020, the whole Eaton ranges (mostly composed of MGE Office
   Protection Systems and Powerware units) including BladeUPS, Forza Power
   Technologies SL-1001, HP PowerTrust 2997A, HP R/T 2200 G2, Infosec XP 1000
   and XP 500, Ippon Back Power Pro (serial and USB), Kebo 1200D/D Series,
   Liebert PowerSure Personal XT, MGE Office Protection Systems Protection
   Station, Neus 400va and 600va, Phasak 400VA and 600VA, Plexus 500VA, Powercom
   Black Knight PRO / King PRO and Imperial, PowerKinetics BlackOut Buster,
   Sweex 1000 USB, UNITEK Alpha 500, WinPower CPM-800.

 - NUT now embeds Python client support through the PyNUTClient module and the
   NUT-Monitor application. Both are from David Goncalves, and are still
   available from http://www.lestat.st.
   For more information, refer to scripts/python/README.

 - the dummy-ups driver now support a "repeater" mode. This allows it to act as
   a NUT client, and to forward data. This can be useful for supervision and
   load sharing purposes.

 - tcp-wrappers support has been added to the upsd server, to grant users access
   by source IP for commands that require to be logged into the server. This
   replaces the previous internal implementation (ACL in upsd.conf).

 - the nut.conf file has been introduced to standardize startup configuration
   across the various systems.

 - NUT now ships a bash completion function for 'upsc' command
   (scripts/misc/nut.bash_completion). Simply copy it to /etc/bash_completion.d

 - many internal changes to improve maintainability, while lowering the
   maintenance cost (thus allowing developers to focus on what matters: the
   code!). Examples of this are:
   - the USB information automatic extraction to generate the various USB helper
     files,
   - the upsdrv_info_t structure to track more driver information, and remove
     the need for the upsdrv_banner() function
   - common USB code refactoring, as it is done for the serial functions.

 - tons of bugfixes, cleanup and improvements to make NUT stronger than ever!

---------------------------------------------------------------------------
Release notes for NUT 2.2.2 - what's new since 2.2.1:

 - support for new devices: APC BACK-UPS XS LCD, Atlantis Land,
   Mustek Powermust Office 650, Oneac XAU models, Powerware PW5115 and
   PW9120 (USB), Nitram Elite 2005

 - Integrated Power Management (NUT HAL integration) has reached a
   major milestone: it is now the most advanced UPS integration into
   Power Management layer known in existing OSs. It has received many
   corrections and improvements, and allows to PowerOff the UPS at the
   end of a power cycle (which is the most important feature, not
   supported on other systems).
   The various files are now installed into the correct location.

 - the usbhid-ups driver has received attention. Most notably, the
   shutdown handling has been reworked, and support for MGE UPS SYSTEMS
   3 phases units has been added.

 - snmp-ups now supports MGE* Environment Sensor (ref 66 846).
   The ambient.temperature reporting has also been fixed for units
   other than APC.

 - the netxml-ups driver has appeared to support MGE* network HTTP/XML
   cards.

 - NUT now distributes by default the shared version of libupsclient
   (version 1.0.0), and use this for the provided clients (upsmon, upsc,
   upsrw, upscmd). This is part of an effort to reduce NUT's footprint,
   both on disk and in memory.

 - powerpanel has reach a new step toward the replacement of nitram and
   cpsups drivers. The final step is scheduled for NUT 2.4.

 - many changes, cleanup and fixes to the NUT core and various drivers.

---------------------------------------------------------------------------
Release notes for NUT 2.2.1 - what's new since 2.2.0:

 - support for new devices: all MGE Office Protection Systems units,
   Advice TopGuard 2000, Belkin F6H375-USB, Dynamix UPS1700D, Effekta RM2000MH,
   Jageson Technology Jasuny USPS, Powercom SMK-1500A and SXL-1500A,
   PowerWalker Line-Interactive VI 400/800 and 600, Powerware 9110,
   UNITEK Alpha 2600, UPSonic CXR1000, some vintage serial APC UPSs.

 - the usbhid-ups driver has been improved, and fixed in many areas, through
   a backport of the development (trunk) version.

 - the udev rules, for Linux hotplug support of the USB UPSs, has been
   updated to support kernel newer than 2.6.22.

 - the megatec and megatec_usb drivers have also been backported from the
   development (trunk) version.

 - the client development files have also received some care:
   the upsclient pkg-config file has been fixed, and the upsclient.h
   file allows older NUT clients to continue using the UPSCONN structure.

---------------------------------------------------------------------------
Release notes for NUT 2.2.0 - what's new since 2.0.5:

 - The new build infrastructure, using automake, is now used.
   This has major impact on the compilation and installation procedures,
   and thus on the NUT packaging.
   For more information, refer to UPGRADING and packaging/debian/ for
   an example of migration.

 - NUT now provides support for FreeDesktop Hardware Abstraction Layer
   (HAL) which brings full Plug And Play experience to USB UPS owners.
   For more information, refer to docs/nut-hal.txt.

 - support for new devices: Ablerex 625L, ActivePower 400VA, 2000VA;
   Belkin Home Office F6H350-SER, F6H500-SER, F6H650-SER; Belkin Office
   Series F6C550-AVR; Belkin Universal UPS F6C100-UNV (USB), F6C1100-UNV
   (USB), F6C1200-UNV (USB), F6H350deUNV (serial), F6H350ukUNV (serial),
   F6H650ukUNV (serial); Compaq R3000h; Cyber Power Systems PR2200;
   Dynex DX-800U; Geek Squad GS1285U; Krauler UP-M500VA; Mecer ME-2000;
   MGE UPS SYSTEMS Ellipse MAX; Online Zinto D; PowerTech SMK-800; SVEN
   Power Pro+ series, Power Smart RM 2000; Tripp-Lite SmartOnline
   SU1500RTXL2ua, smart2200RMXL2U.

 - added IPv6 support,

 - the newmge-shut driver has appeared. This one uses the same HID core
   as usbhid-ups, but communicate over a serial link. It will eventually
   replace the current mge-shut driver.

 - client commands (upsc, upsrw and upscmd): hostname is now optional,
   and defaults to "localhost"

 - many drivers have been improved and have received bug fixes:
   powerpanel, megatec, megatec_usb, safenet, tripplite_usb, gamatronic,

 - the hotplug and udev scripts, in charge of setting the right
   permissions on the USB devices, are now installed automatically
   when appropriate.

 - more generally, the NUT core and documentation, including the manpages,
   have been improved and updated.

---------------------------------------------------------------------------
Release notes for NUT 2.0.5 - what's new since 2.0.4:

 This release is a backport of the development version.  Many changes
 have already been backported previously.  Thus it is more a
 synchronization release, though it includes many bugfixes and support
 for new models.

 - support for new devices: APC Smart-UPS with 6TI firmware; Belkin
   Small Enterprise F6C1500-TW-RK; Compaq R3000 XR, R5500 XR; Cyber
   Power 550SL, 725SL, 685AVR, 800AVR, 1200AVR, AE550; Eltek; Inform
   GUARD; Microsol Rhino; Opti-UPS PowerES 420E; PowerMan RealSmart,
   BackPro; Powerware PW9315 3-phase; SOLA 305; Tripp-Lite
   SMART550USB, SMART2200RMXL2U, OMNI1000LCD, OMNI900LCD, OMNI650LCD,
   1500 LCD, AVR550U; Viewsonic PowerES 420E.

 - bcmxcp: added 3-phase support

 - megatec: better hardware support, more instant commands

 - mge-hid: support more instant commands

 - newhidups: fixed APC and Tripp Lite bugs, various memory bugs,
   improved report buffering, improved Solaris support, added
   '-x explore' option for easy diagnosis of new devices

 - solis: shutdown programming, support new cables, Solaris support

 - tripplite_usb: updated SMARTPRO support, fixed OL/OB reporting,
   better error handling, some memory bugs

 - new dummy-ups driver simulator

 - added HTML interface for access to CGI scripts

---------------------------------------------------------------------------
Release notes for NUT 2.0.4 - what's new since 2.0.3:

 - The newhidups critical bug (segmentation fault) has been fixed. It has
   also received some more care, like bugfixes and new models support and
   enhancement for Solaris.
   [Peter Selinger and Arnaud Quette]

 - A bug has been fixed in NUT core to support resuming from suspend-to-disk.
   This should also fix other similar issues, like time synchronization
   through the NTP - Network Time Protocol.
   [Arjen de Korte]

 - The mge-shut driver now better detects the Low Battery status, support
   new models and fixes some wrong status and data. It also fixes some
   issue where the UPS wasn't restarting (refer to mge-shut manpage).
   [Arnaud Quette]

 - The genericups custom configuration through ups.conf is working again
   [Arjen de Korte]

 - The genericups driver type 22 also support CyberPower 725SL
   (and maybe others SL models)
   [David Kaufman]

 - The new megatec driver, which will replace a bunch of drivers by nut 2.2
   (refer to docs/megatec.txt and UPGRADING) has been backported from the
   trunk (Development tree). The powermust driver has also received some
   attention.
   [Carlos Rodrigues]

 - The new rhino driver was added to support Microsol Rhino UPS hardware
   The solis has also been improved for Solaris compatibility, and
   internal / external shutdown programming. solis can now save external
   shutdown programming to ups, and support new cables for solis 3
   [Silvino B. MagalhÃ£es]

 - Several fixes and improvements have been made to upsrw, upsset,
   cpsups, tripplite_usb and the FAQ.
   [Arjen de Korte and Charles Lepple]

---------------------------------------------------------------------------
Release notes for NUT 2.0.3 - what's new since 2.0.2:

 - The recent and major newhidups changes have been backported from the
   Development tree. It now:
   - supports models from MGE UPS SYSTEMS, APC and Belkin. Mustek and Unitek
     units are also recognized for development purpose,
   - handles better device reopening, after a disconnection,
   - handles multiple devices, with several parameters to find the right UPS.
   [Peter Selinger, Charles Lepple and Arnaud Quette]

 - The bcmxcp_usb driver has been added to support Powerware USB units.
   [Wolfgang Ocker and Kjell Claesson]

 - The tripplite_usb driver has been added to support Tripp Lite USB units.
   [Charles Lepple]

 - The sec driver is back as gamatronic
   [Gamatronic, Nadav Moskovitch]

 - The genericups driver has received official care from Gamatronic
   to add support for the Gamatronic UPS with alarm interface.
   [Gamatronic, Nadav Moskovitch]

 - The powermust driver now supports Soyntec Sekury C 500 and C 800 units.
   [Hanno Borns]

 - The mge-shut driver has received a bit of attention too, and enhance
   ups.model retrieval for some specific case (release 0.65)

 - The drivers don't change to the "statepath" directory anymore at
   initialization time if called using -k. This avoid unneeded
   failure to poweroff the UPS if /var is already unmounted.
   [Gaspar Bakos]

 - The belkinunv driver now supports Belkin F6C1100-UNV
   [Dave Breiland]

 - The isbmex driver has been upgraded to version 0.05, which fixes
   various errors in formulas, add shutdown capability and revert
   back baudrate to B9600 (instead of B2400), as it broke the
   communication
   [Ricardo Martinezgarza]

 - The support of Sysgration UPGUARDS Pro650 in fentonups has
   been fixed
   [Simon J. Rowe]

 - The packaging files for Red Hat have received various fixes
   [Thomas Jarosch]

 - The solis driver has been fixed to avoid a naming collision and
   compile on Solaris
   [Paweł Kierdelewicz]

 - The snmp-ups driver has corrected the problem when exposing
   certain time data.

---------------------------------------------------------------------------
Release notes for NUT 2.0.2 - what's new since 2.0.1:

 - the newhidups USB driver has been improved a lot and is no more
   experimental. It also now has a basic APC support, which will
   soon replace the legacy hidups driver.

 - The mge-utalk driver has improved its support for old units.

 - The mge-shut driver has been improved for restart/shutdown
   sequences which was previously blocking the serial port.

 - The general MGE support has been added Pulsar EXtreme C / EX RT,
   Comet EX RT, Pulsar SV, Pulsar PSX, Ellipse Office and NOVA AVR USB.

 - The genericups driver now supports Generic RUPS 2000, AEC MiniGuard
   UPS 700 (using Megatec M2501 cable), and Powerware 3110.
   [Nick Barnes, Paul Andreassen]

 - The powermust driver now supports SquareOne Power QP1000, Mustek
   PowerMust 1400VA Plus and 2000VA USB.
   [Carlos Rodrigues]

 - The fentonups driver has been enhanced and now supports Sysgration
   UPGUARDS Pro650.
   [Michel Bouissou, Simon J. Rowe]

 - The cpsups driver now supports MicroDowell B.Box BP 500/750/1000/1500.
   [Armin Diehl]

 - The snmp-ups driver now supports Socomec SNMP devices (Netvision MIB),
   and Powerware ConnectUPS SNMP cards.
   [Thanos Chatziathanassiou, Olli Salvia]

 - The bcmxcp driver is back with support for Powerware UPSs.
   [Tore Ørpetveit, Kjell Claesson]

 - The cyberpower driver now supports CyberPower 1000AVR.
   [Dave Huang]

 - The new solis driver supports Microsol units: Solis 1.0, 1.5,
   2.0 and 3.0.
   [Silvino B. Magalhaes]

 - The apcsmart driver has fixed APC600 support.

 - The etapro driver fixes brokenness due to ser_get_line use
   [Marek Michalkiewicz]

 - The new upscode2 driver supports Fiskars, Compaq and Powerware
   devices.
   [Niels Baggesen, Havard Lygre]

 - The tripplite driver has fixed a battery charge bug
   [Cedric Tefft]

---------------------------------------------------------------------------
Release notes for NUT 2.0.1 - what's new since 2.0.0:

 - The bestuferrups driver has been forked into the new bestfcom driver
   which has better handling of the inverter status alarm messages and
   more.
   [Kent Hill]

 - Mustek UPS support returns with two drivers which have overlapping
   coverage: mustek and powermust.
   [powermust: Carlos Rodrigues, mustek: Martin Hajduch]

 - Additional CyberPower Systems hardware is supported with the new
   cpsups driver.  Three recognized models are the CPS1500AVR,
   CPS1100VA, and OP500TE.
   [Walt Holman, Brad Sawatzky]

 - The genericups driver can now generate staleness warnings in
   specific cases where the UPS provides a way to test for its
   presence.  See the "CON" setting in ups.conf for more details.
   [stan / saticed.me.uk]

 - Documentation for monitoring a Back-UPS RS 500 on a system without
   USB ports has been added to the cables directory.
   [Martin Edlman]

 - The everups driver now supports types 73-76 (NET 700/1000/1400/500-DPC)
   [hunter]

 - The new metasys driver supports Meta System models: Line,
   HF Millennium, HF Top Line, ECO Network, ECO, Ally HF, Megaline
   [BlaXwan]

 - The ippon driver now allows user-defined settings for the delay
   before switching off, and the delay before powering on.
   [Yuri Elizarov]

 - The victronups driver is now at version 0.1.9, which adds many
   instant commands: calibration control, battery and front panel tests,
   and bypass control.
   [Gert Lynge]

 - The tripplite driver has received a major overhaul to bring it up to
   working condition for the 2.0 tree, including code cleanups, several
   new variables, commands, and user-definable parameters.  See
   ChangeLog for more.
   [Nicholas J Kain]

 - The mge-utalk driver has been upgraded to version 0.81, which fixes
   the lack of read-write variables and loss of sync on models which
   don't support restoring settings.
   [Arnaud Quette]

 - The Micro Ferrups model RE is now supported by the bestuferrups
   driver.  The driver will also now read the ambient temperature and
   will no longer constantly report the data as stale.
   [Tim Thompson]

 - The fentonups driver's init sequence has been reworked to work better
   with some hardware, including a fix to the parser code.
   [MLH]

 - A workaround has been added to the hidups driver to avoid variables
   which are stuck by calling HIDIOCINITREPORT in every poll.
   [Stuart D. Gathman]

 - SOLA 610 UPS hardware and others which do not support the ID command
   may now be monitored by the bestups driver after forcing ID= in
   ups.conf.
   [Jason White]

 - "pollinterval" is now available via driver.parameter for consistency.
   [Arnaud Quette]

 - The mge-shut and newhidups drivers, along with the supporting
   hidparser/libhid code have received many updates, including lowering
   USB bandwidth consumption, driver unbinding (only in Linux), code
   cleanups, and more which can be seen in the ChangeLog file.
   [Arnaud Quette]

 - The fentonups driver now recognizes several more Megatec protocol
   units:

   SuperPower HP360, Hope-550	[Denis Zaika]
   Unitek Alpha 1000is		[Antoine Cuvellard]

 - Some variables like uc_sigmask were renamed to avoid clashes with
   symbols on systems like HP/UX.

 - All man pages have been reworked to switch literal "-" characters to
   hyphens or "\-" as appropriate.
   [Shaul Karl]

 - upssched's CANCEL events were broken following the change to
   text-based socket messages in 1.5 and have been fixed.
   [Steven Schoch]

 - Calls to varargs functions with raw strings from the config files
   without an intervening "%s" have been fixed in upsmon, upssched,
   snmp-ups and upsd.
   [Ulf Harnhammar]

---------------------------------------------------------------------------
Release notes for NUT 2.0.0 - what's new since 1.4.x:

 - The new naming scheme for variables and commands (introduced in 1.4)
   is now mandatory.  The 1.4 tree supported both the old (STATUS) and
   the new (ups.status) as a transitional release, and now that time is
   over.

   This means that 2.0 is generally smaller than 1.4 code, since the
   interim compatibility hacks have been removed.

 - New serial handling code has been added, with greatly simplified
   operations.  The old mess involving repeated calls to sigaction,
   alarm, and read has been condensed to a select-read loop.

   This change allows drivers which don't do any serial communications
   at all (hidups, snmp-ups) to drop that baggage, so they are a bit
   smaller when compiled.

 - The drivers now recognize "chroot=' and 'user=' in the global section
   of ups.conf.  This means you don't have to use -r and -u when
   starting upsdrvctl.

 - upsmon now supports the -K argument to check for the presence of the
   POWERDOWNFLAG file.  If it exists and contains the magic string, then
   upsmon will exit(EXIT_SUCCESS).  Otherwise, it will
   exit(EXIT_FAILURE).

   This feature can be used to simplify shutdown scripts, since now you
   don't have to keep the script in sync with the upsmon.conf.

 - Many small things like signed value comparisons, int vs. size_t and
   proper use of const/struct were fixed throughout the source.  These
   were mostly for correctness, but a few potential bugs involving very
   big or very small numbers were fixed at the same time.

 - The access control system in upsd.conf has been reworked and
   simplified.  Since access levels have become meaningless in recent
   releases, the new system is just ACCEPT <acl> or REJECT <acl>.

   If you are upgrading from a previous version of the software, you
   will have to edit your upsd.conf to use this method.  See
   the UPGRADING file for more details.

 - The build process now halts when make fails in one of the
   subdirectories.
   [Petter Reinholdtsen, Charles Lepple]

 - Helper data for using upsclient via pkgconfig is now created if
   pkgconfig is detected when configure runs.
   [Arnaud Quette]

 - The polling interval in drivers may now be set with 'pollinterval'
   in ups.conf.
   [Gabriel Faber]

 - Blazer UPS equipment is now supported with the blazer driver.
   [Phil Hutton]

 - Energizer USB UPS hardware is now supported on Linux with a new
   experimental driver.
   [Viktor T. Toth]

 - The newhidups driver has been merged as the first step towards
   portable USB UPS support.  This will eventually replace the old
   Linux-only hidups driver.  The newhidups driver is tagged
   experimental since it is under active development.
   [Arnaud Quette, Charles Lepple]

 - The newapc driver has been renamed to apcsmart, replacing the old
   driver with that name. If you used the newapc driver, be sure to
   delete the old binary and fix your ups.conf.

 - The apcsmart driver now supports asynchronous notification data
   from the hardware, which means it can wake up as soon as something
   happens.  This affects the OL/OB/LB/RB data in ups.status, and
   generally reduces the latency in dispatching status changes by a few
   seconds.

 - The apcsmart driver can now support quirky hardware which does not
   provide the usual listing of valid command characters.  This feature
   is necessary to monitor new models like the APC CS 350 and old ones
   like the Matrix 5000.  It also now has sdtype=4 to handle the strange
   shutdown behavior on the CS series.

 - The belkin driver now works around broken firmware version 001,
   avoiding a lengthy delay at startup.  It also implements the shutdown
   sequence differently, and should actually work on more hardware now.

 - The bestups driver has been slowed down to play nicer with the
   hardware, and is much more reliable as a result.  Among other things,
   it should always detect the UPS on the first try, meaning no more
   "dot dot dot" when it starts.

 - The cyberpower driver is no longer tagged experimental, and now
   supports powering off the load.  It also supports battery tests via
   instcmds.

 - Effekta MT 2000 RM hardware is now supported by the fentonups driver.
   [Christoph Moar]

 - The new safenet driver supports UPS hardware that uses the protocol
   of the same name.  This includes models from many manufacturers,
   including Fairstone, Fenton, Gemini, Powerwell, Repotec, Soltec and
   Sweex.  See the README or driver.list for the full details.
   [Arjen de Korte]

 - The genericups driver now has type 20 to monitor the Powerware 5119
   RM.  See http://lists.exploits.org/ups/Oct2003/00052.html.
   [Daniel Thompson]

 - The belkinunv driver has been added to allow monitoring Belkin
   Universal UPS hardware.
   [Peter Selinger]

 - Cyber Power Systems 1100AVR hardware which has a different protocol
   than the existing binary type (supported by 'cyberpower') is now
   supported by the experimental cyberpower1100 driver.
   [Walt Holman]

 - upsdrvctl now returns success or failure information in the exit
   code.  Any failure during a requested operation will result in a
   nonzero value (specifically EXIT_FAILURE).

---------------------------------------------------------------------------
Release notes for NUT 1.4.0 - what's new since 1.2.x:

 - The drivers and upsd now communicate over Unix domain sockets instead
   of state files, shared memory, or state files with mmap.  This change
   makes many things possible, including the new dynamic variable and
   command naming scheme described below.

   There is a new development tool called sockdebug in the server
   directory for debugging driver-server communications on the sockets.

 - The old static variable scheme has been replaced by a new dynamic
   implementation.  Vague names have been turned into meaningful names
   that fit into an organized system.  UTILITY is now input.voltage.
   OUTVOLT is now output.voltage.

   This also applies to the names of instant commands.  BTEST1 is
   test.battery.start, and BTEST0 is test.battery.stop.

   The old names are still supported for compatibility with older
   clients.  This compatibility mode will be maintained throughout
   the 1.4 series, and will be gone by the release of 2.0.  Users
   with older clients are encouraged to upgrade their software
   during this time.

 - The network protocol has been expanded to handle these new names.
   Older functions which only apply to the old names will continue to
   be supported through the 1.4 series.

 - The drivers and server (upsd) can now change their user ids and
   chroot themselves with the new -u and -r arguments.  This lets you
   create a "chroot jail" with the bare minimum components.

   This technique is used to provide a higher degree of security.  If
   someone exploited upsd to get a shell somehow, they would be stuck
   in the jail.

 - upssched now explicitly confirms reception of timer commands before
   exiting.  This was done to avoid a race where one process would
   exit right when another one was starting.  The second one would
   believe its command had been handled when it had been lost.

 - upslog has been reworked to use standard getopt parsing to provide
   the monitoring settings.  The old way of specifying arguments is
   still supported for backwards compatibility.

   upslog has also been changed to only parse the format string once,
   rather than doing it every time through the loop.  This should
   provide a minuscule drop in CPU utilization.

 - Usernames are now required in upsmon and upsd.  This means that you
   must add a username to your MONITOR lines in upsmon.conf and then
   create a matching user in upsd.users.

   Installations from the 1.2 era probably already use usernames, so
   this mostly affects those from 1.0 and before.

 - Drivers are now pinged regularly by upsd when they aren't posting
   updates about the UPS status.  This provides another check in the
   data validation process.  If upsd fails to get a response within
   a few seconds, the UPS will be marked stale.

 - A few minor memory leaks were discovered with valgrind and squashed.

 - upsstats now reuses connections to upsd when cycling through multiple
   entries in the hosts.conf.  This makes things a bit faster and
   avoids some of the noise in the syslog.

   This only applies to entries that are adjacent.  To take advantage
   of this feature, you may have to rearrange them.

	MONITOR ups-1@host-1 ...
	MONITOR ups-1@host-2 ...
	MONITOR ups-2@host-2 ...
	MONITOR ups-3@host-3 ...

   Connection reuse for nonadjacent entries may be considered in the
   future.

 - upsd now warns about insecure configuration files at startup.
   These files (upsd.conf, upsd.users, and the certfile) should
   only be readable by upsd.  Never make them world-readable.

 - The programs no longer print "shutting down" when they are just
   exiting.  This was changed to avoid confusion about the term, since
   "shutting down" has a special meaning in UPS software.

 - Signal handlers no longer do any significant amount of work.  Some of
   the programs used to do numerous things in there, raising concerns
   about reentrancy.  They now set flags and allow the main loop to do
   the actual work from there.

 - A bug in upsmon where NOTIFYFLAG settings could be ignored was fixed.

 - Group handling has been changed.  configure no longer accepts
   --with-group, and the programs no longer setgid() to a hardcoded
   value.  They now setgid() to the primary group of whatever the
   user value may be.

   This may be compiled in with --with-user as before, and many programs
   accept -u to override it at runtime.

 - The state path is no longer created during 'make install'.  Users
   are now expected to create it themselves.  This removes a lot of
   evil complexity from the build and install sequences.

 - upsd no longer implements the DROP access command, as it
   could confuse the clients by getting them out of sync.  DROP is now
   implemented as DENY, which sends an error message.  If you use DROP,
   you should change it to DENY rather than relying on this
   compatibility measure.

 - The belkin driver no longer reports OFF and OL at the same time.

 - The bestups driver no longer sleeps during polls, which makes it
   more responsive to things like instant commands.

 - The cyberpower driver now has much better hardware detection code
   and no longer freezes at startup under some conditions.  It also now
   supports the shutdown function.  Instant commands for shutdowns and
   battery tests were also added.

 - The dummyups testing driver has been removed.  The dummycons testing
   driver can do everything that dummyups once did and much more.
   dummycons is also now built by default for easier testing.

 - The newapc driver has been reworked to take advantage of the new
   internal driver state functions.  Some variables without an obvious
   purpose were dropped.

 - The newapc driver now sends all five bytes when using sdtype 1.
   Previously it didn't send the entire string, and it didn't work.
   [Don Lewis]

 - The hidups driver has been expanded to allow for setting variables,
   a shutdown sequence, and more.
   [Arnaud Quette]

 - The mge-utalk driver had trouble establishing communications in
   some cases due to the RTS line being set.  This has been fixed.

   The mge-shut driver has been added to the tree, and has replaced
   the older mge-ellipse driver.
   [Arnaud Quette, Philippe Marzouk]

 - Outlet-level control has been defined in the variable tree, and will
   be added to drivers where the hardware supports it.  This can be
   used to shut down some components earlier than others to prolong
   your runtime on battery.

   This is supported in the mge-shut driver now, and may show up in
   others before long.
   [Arnaud Quette]

 - KIN-2200AP hardware is now recognized by the powercom driver.
   This change may also support other KIN-xxxxAP equipment.
   [Preston A. Elder]

 - The 1.1kVA UPS is now supported by the bestuferrups driver.  This
   driver was also changed to allow easy addition of more models
   in the future.
   [Bob Apodaca]

 - The fentonups driver can now handle devices which implement the
   "I" detection differently, and now supports the Giant/WELI 500
   as a result.
   [Joon Guillen]

 - The serial number of the UPS being monitored can now be specified
   with serial= in ups.conf in the genericups driver.
   [Shaul Karl]

 - The newapc driver now sends ESC to break out of menus when the
   initial detection fails.  Some new APC models have interactive menus
   on the serial port, and the driver couldn't handle them before.

 - The snmp-ups driver now reports ambient temperature and humidity
   data for APC equipment.  It also now supports the shutdown.reboot and
   shutdown.reboot.graceful commands.
   [Dmitry Frolov]

 - The list of supported variables and commands in the snmp-ups driver
   has been expanded.
   [Arnaud Quette, J.W. Hoogervorst]

 - Various drivers now report bypass mode with the BYP status word.
   [Arnaud Quette]

 - Energy Sistem equipment is now supported with the esupssmart driver.
   [Antonio Trujillo Coronado]

 - The Tripp-Lite SU series (SmartOnline) is supported with the new
   tripplitesu driver.
   [Allan Hessenflow]

 - The HP PowerTrust A2994A is now recognized by the hp driver.
   [Jan Sporbeck]

 - Many drivers were cleaned up to perform basic sanity checks on the
   status data before using it.

 - An explicit cleanup function has been added to the driver core to
   ensure that all dynamic resources are freed before exiting.  This
   is part of the larger process to check for memory leaks and other
   bad things.
   [Arnaud Quette]

 - upsd now provides variable descriptions from an auxiliary file.
   This file is optional, which allows for a smaller memory footprint.
   It can also be edited for localization or other customizations.

 - upsimage and upsstats can now render BATTVOLT data.
   [Andrew R. Ghali]

 - String handling has been cleaned up throughout the tree.  Calls to
   functions like strcpy and strcat were either replaced with other
   (range-checking) functions or were rewritten to avoid it.

 - Many compile-time defaults may now be overridden at runtime.  In
   the environment NUT_CONFPATH and NUT_STATEPATH may be used.
   upsdrvctl has been changed to execve to pass these along to the
   drivers.  ups.conf now supports driverpath=, and upsd.conf supports
   DATAPATH.
   [Bryan Henderson]

 - The configure --with-gd switches now actually do something useful
   when gd has been installed outside the default search directories.
   [Patrik Schindler]

 - The inline keyword is now handled properly on systems which do not
   support it or have it specified as another name.  This was breaking
   compiles on some systems.
   [Petter Reinholdtsen]

---------------------------------------------------------------------------
Release notes for NUT 1.2.2 - what's new since 1.2.1:

 - The snmp-ups driver has been upgraded and expanded.  It now supports
   multiple MIBs, meaning it can handle RFC 1628, APCC, and MGE
   equipment.  You can pick the right one with "mibs=" in ups.conf.

   Support for setting variable and instant commands is also available.
   [Arnaud Quette and Dmitry Frolov]

 - The powernet driver has been upgraded.  It now supports more
   variables, has cleaner logging, and may now be considered stable.
   [Dmitry Frolov]

 - The hidups driver now supports physical port IDs.  This avoids most
   of the problems where the hiddev* names can jump around too easily.
   It will now stay in the same place as long as you keep it plugged
   into the same physical port.  See the ChangeLog file for more details.
   [David Brownell]

 - The hidups driver now also supports the MFR variable on APC
   Back-UPS ES equipment.
   [Jonathan A. Davis]

 - The sms driver has been updated to version 0.70.
   [Marcio Gomes]

 - The bestups driver now recognizes Best Power Axxium Rackmount
   equipment.
   [Ales Casar]

 - The liebert driver now uses O_NONBLOCK, and should now work
   consistently on OpenBSD as a result.
   [Alex Cichowski]

 - The liebert driver also now uses debouncing logic on the status
   lines.  It was possible to get false readings that would start a
   shutdown or just annoy users with excessive onbatt/online notify
   messages.  The new code forces the status to settle down for 3 polls
   before accepting the new value.

   This means that very short power events may not be detected.  The
   alternative is having your machine shut down just because it decided
   to wiggle over to OB LB for a few seconds.

 - upsmon has had the disconnect logic fixed so the "communications
   lost" (COMMBAD) notify will actually go out when the connection
   fails.
   [Steve Monett]

 - upssched now uses a lock file to prevent a race where two could
   start at the same time.  The second upssched would "win", and the
   first one would be unreachable.  This had the side-effect of not
   being able to cancel timers on the first one.	

   If you use upssched, you must define the LOCKFN directive when
   upgrading to this version, or it will not work.
   [Gaspar Bakos]

 - The packaging and scripts for Red Hat systems have been updated.
   [Antonino Albanese]

 - upsd is now a bit more lenient about access levels in the
   'numlogins' check, which is what caused the problem in upsmon
   (next item).

 - upsmon no longer gets stuck in slavesync() when upsd is configured
   to drop certain queries.  This usually happened at the worst
   possible time: in the middle of a shutdown.
   [John David Garza]

 - The upsclient functions now do more sanity checking on data from
   upsd so a short read won't return garbage to the callers.

 - upsset now works properly with ENUM/VARTYPE values for multiple
   UPSes on a single upsd.
   [Dmitry Frolov]

 - Various portability fixes for building on SGI were applied.
   [Andrea Suatoni]

 - upsd no longer tries to reference a deleted client structure if the
   client disconnects at the wrong time.  Previously, it tried to use
   that pointer after the sendback() function had already failed on
   write and deleted the client.  This could cause upsd to segfault
   depending on what areas were accessed.
   [Patrik Schindler]

---------------------------------------------------------------------------

Release notes for NUT 1.2.1 - what's new since 1.2.0:

 - The sms driver is back, with support for Microlink Manager III
   hardware. [Marcio Gomes]

 - Fideltronik Ares Series hardware is now supported as genericups type
   19.  [Tomek Orzechowski and Arkadiusz Mikiewicz]

 - The drivers no longer silently drop instant commands or set commands
   from upsd that happen to get fragmented in transit.
   [linux@horizon.com]

 - The old multilink driver is back with a new name: liebert.  It
   supports Liebert UPStation GXE hardware with the contact-closure
   cable.  This is currently an experimental driver as there is no
   way to power down the load.

 - configure now picks up the right flags for gd automatically if gd
   2.0.8 or higher is installed.  This greatly simplifies the CGI build
   process for most users.

 - Shutdowns on FreeBSD using the genericups driver should work again.
   [Petri Riihikallio]

---------------------------------------------------------------------------<|MERGE_RESOLUTION|>--- conflicted
+++ resolved
@@ -5,15 +5,18 @@
 control history for "live" codebase.
 
 ---------------------------------------------------------------------------
-<<<<<<< HEAD
-PLANNED: Release notes for NUT 2.7.7 - what's new since 2.7.6:
+PLANNED: Release notes for NUT 2.8.2 - what's new since 2.8.1:
+
+https://github.com/networkupstools/nut/milestone/9
 
  - (expected) Dynamic Mapping Files (DMF) feature supported, to allow
    the driver binaries to be built once and data mappings to be loaded
    and modernized on the fly [Ported from 42ITy project]
 
 ---------------------------------------------------------------------------
-PLANNED: Release notes for NUT 2.7.6 - what's new since 2.7.5:
+PLANNED: Release notes for NUT 2.8.1 - what's new since 2.8.0:
+
+https://github.com/networkupstools/nut/milestone/8
 
  - (expected) clean-up of libusb API variants support [#300 and follow-ups]
 
@@ -27,8 +30,6 @@
  - (expected) Bug fixes for fallout possible due to "fightwarn" effort in 2.7.5
 
 ---------------------------------------------------------------------------
-Release notes for NUT 2.7.5 - what's new since 2.7.4:
-=======
 Release notes for NUT 2.8.0 - what's new since 2.7.4:
 
 NOTE: Earlier discussions (mailing list threads, GitHub issues, etc.) could
@@ -38,7 +39,6 @@
    so existing NUT 2.7.x builds would not accept them if some
    deployments switch versions back and forth -- due to this,
    semantically the version was bumped to NUT 2.8.x.
->>>>>>> 9cb8de68
 
  - Add support for openssl-1.1.0 (Arjen de Korte)
 
